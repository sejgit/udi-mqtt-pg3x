--- conflicted
+++ resolved
@@ -1,1280 +1,1276 @@
-#!/usr/bin/env python3
-from typing import Dict, List
-
-import udi_interface
-import sys
-# import logging
-import paho.mqtt.client as mqtt
-import json
-import yaml
-import time
-
-LOGGER = udi_interface.LOGGER
-Custom = udi_interface.Custom
-<<<<<<< HEAD
-VERSION = '0.0.24'
-=======
-
-VERSION = '0.0.33'
->>>>>>> 552702a5
-
-class Controller(udi_interface.Node):
-    def __init__(self, polyglot, primary, address, name):
-        super().__init__(polyglot, primary, address, name)
-        self.Parameters = Custom(polyglot, 'customparams')
-        self.name = "MQTT Controller"
-        self.address = "mqctrl"
-        self.primary = self.address
-        self.mqtt_server = "localhost"
-        self.mqtt_port = 1884
-        self.mqtt_user = None
-        self.mqtt_password = None
-        self.devlist = None
-        # e.g. [{'id': 'topic1', 'type': 'switch', 'status_topic': 'stat/topic1/power',
-        # 'cmd_topic': 'cmnd/topic1/power'}]
-        self.status_topics = []
-        # Maps to device IDs
-        self.status_topics_to_devices: Dict[str, str] = {}
-        self.mqttc = None
-        self.valid_configuration = False
-
-        self.poly.subscribe(polyglot.START, self.start, address)
-        self.poly.subscribe(polyglot.CUSTOMPARAMS, self.parameter_handler)
-        # self.poly.subscribe(polyglot.POLL, self.poll)
-        self.poly.subscribe(polyglot.STOP, self.stop)
-
-        self.poly.ready()
-        self.poly.addNode(self)
-
-    def parameter_handler(self, params):
-        self.poly.Notices.clear()
-        self.Parameters.load(params)
-        LOGGER.info("Started MQTT controller")
-        # pull in Parameters from Node Server Configuration page
-        self.mqtt_server = self.Parameters["mqtt_server"] or 'localhost'
-        self.mqtt_port = int(self.Parameters["mqtt_port"] or 1884)
-        if self.Parameters["mqtt_user"] is None:
-            LOGGER.error("mqtt_user must be configured")
-            return False
-        if self.Parameters["mqtt_password"] is None:
-            LOGGER.error("mqtt_password must be configured")
-            return False
-        self.mqtt_user = self.Parameters["mqtt_user"]
-        self.mqtt_password = self.Parameters["mqtt_password"]
-
-        # upload the device topics yaml file (multiple devices)
-        if self.Parameters["devfile"] is not None:
-            try:
-                f = open(self.Parameters["devfile"])
-            except Exception as ex:
-                LOGGER.error("Failed to open {}: {}".format(self.Parameters["devfile"], ex))
-                return False
-            try:
-                dev_yaml = yaml.safe_load(f.read())  # upload devfile into data
-                f.close()
-            except Exception as ex:
-                LOGGER.error(
-                    "Failed to parse {} content: {}".format(self.Parameters["devfile"], ex))
-                return False
-            if "devices" not in dev_yaml:
-                LOGGER.error(
-                    "Manual discovery file {} is missing bulbs section".format(self.Parameters["devfile"]))
-                return False
-            self.devlist = dev_yaml["devices"]  # transfer devfile into devlist
-
-        # upload the device topic from the Node Server Configuration Page
-        elif self.Parameters["devlist"] is not None:
-            try:
-                self.devlist = json.loads(self.Parameters["devlist"])
-            except Exception as ex:
-                LOGGER.error("Failed to parse the devlist: {}".format(ex))
-                return False
-        else:
-            LOGGER.error("devlist must be configured")
-            return False
-
-        self.valid_configuration = True
-
-        # parse out the devices contained in devlist.
-        for dev in self.devlist:
-            if (
-                    "id" not in dev
-                    or "status_topic" not in dev
-                    or "cmd_topic" not in dev
-                    or "type" not in dev
-            ):
-                LOGGER.error("Invalid device definition: {}".format(json.dumps(dev)))
-                continue
-            if "name" in dev:
-                name = dev["name"]
-            else:
-                name = dev["id"]  # if there is no 'friendly name' use the ID instead
-            address = Controller._format_device_address(dev)
-            if dev["type"] == "shellyflood":
-                if not self.poly.getNode(address):
-                    LOGGER.info(f"Adding {dev['type']} {name}")
-                    self.poly.addNode(ShellyFlood(self.poly, self.address, address, name, dev))
-                    status_topics = dev["status_topic"]
-                    self._add_status_topics(dev, status_topics)
-            elif dev["type"] == "switch":
-                if not self.poly.getNode(address):
-                    LOGGER.info("Adding {} {}".format(dev["type"], name))
-                    self.poly.addNode(MQSwitch(self.poly, self.address, address, name, dev))
-                    self._add_status_topics(dev, [dev["status_topic"]])
-            elif dev["type"] == "sensor":
-                if not self.poly.getNode(address):
-                    LOGGER.info("Adding {} {}".format(dev["type"], name))
-                    self.poly.addNode(MQSensor(self.poly, self.address, address, name, dev))
-                    self._add_status_topics(dev, [dev["status_topic"]])
-            elif dev["type"] == "flag":
-                if not self.poly.getNode(address):
-                    LOGGER.info("Adding {} {}".format(dev["type"], name))
-                    self.poly.addNode(MQFlag(self.poly, self.address, address, name, dev))
-                    self._add_status_topics(dev, [dev["status_topic"]])
-            elif dev["type"] == "TempHumid":
-                if not self.poly.getNode(address):
-                    LOGGER.info("Adding {} {}".format(dev["type"], name))
-                    self.poly.addNode(MQdht(self.poly, self.address, address, name, dev))
-                    self._add_status_topics(dev, [dev["status_topic"]])
-                    # parse status_topic to add 'STATUS10' MQTT message. Handles QUERY Response
-                    extra_status_topic = dev['status_topic'].rsplit('/', 1)[0] + '/STATUS10'
-                    dev['extra_status_topic'] = extra_status_topic.replace('tele/', 'stat/')
-                    LOGGER.info(f'Adding EXTRA {dev["extra_status_topic"]} for {name}')
-                    self._add_status_topics(dev, [dev['extra_status_topic']])
-            elif dev["type"] == "Temp":
-                if not self.poly.getNode(address):
-                    LOGGER.info("Adding {} {}".format(dev["type"], name))
-                    self.poly.addNode(MQds(self.poly, self.address, address, name, dev))
-                    self._add_status_topics(dev, [dev["status_topic"]])
-                    # parse status_topic to add 'STATUS10' MQTT message. Handles QUERY Response
-                    extra_status_topic = dev['status_topic'].rsplit('/', 1)[0] + '/STATUS10'
-                    dev['extra_status_topic'] = extra_status_topic.replace('tele/', 'stat/')
-                    LOGGER.info(f'Adding EXTRA {dev["extra_status_topic"]} for {name}')
-                    self._add_status_topics(dev, [dev['extra_status_topic']])
-            elif dev["type"] == "TempHumidPress":
-                if not self.poly.getNode(address):
-                    LOGGER.info("Adding {} {}".format(dev["type"], name))
-                    self.poly.addNode(MQbme(self.poly, self.address, address, name, dev))
-                    self._add_status_topics(dev, [dev["status_topic"]])
-                    # parse status_topic to add 'STATUS10' MQTT message. Handles QUERY Response
-                    extra_status_topic = dev['status_topic'].rsplit('/', 1)[0] + '/STATUS10'
-                    dev['extra_status_topic'] = extra_status_topic.replace('tele/', 'stat/')
-                    LOGGER.info(f'Adding EXTRA {dev["extra_status_topic"]} for {name}')
-                    self._add_status_topics(dev, [dev['extra_status_topic']])
-            elif dev["type"] == "distance":
-                if not self.poly.getNode(address):
-                    LOGGER.info("Adding {} {}".format(dev["type"], name))
-                    self.poly.addNode(MQhcsr(self.poly, self.address, address, name, dev))
-                    self._add_status_topics(dev, [dev["status_topic"]])
-            elif dev["type"] == "analog":
-                if not self.poly.getNode(address):
-                    LOGGER.info("Adding {} {}".format(dev["type"], name))
-                    self.poly.addNode(MQAnalog(self.poly, self.address, address, name, dev))
-                    self._add_status_topics(dev, [dev["status_topic"]])
-                    # parse status_topic to add 'STATUS10' MQTT message. Handles QUERY Response
-                    extra_status_topic = dev['status_topic'].rsplit('/', 1)[0] + '/STATUS10'
-                    dev['extra_status_topic'] = extra_status_topic.replace('tele/', 'stat/')
-                    LOGGER.info(f'Adding EXTRA {dev["extra_status_topic"]} for {name}')
-                    self._add_status_topics(dev, [dev['extra_status_topic']])
-            elif dev["type"] == "s31":
-                if not self.poly.getNode(address):
-                    LOGGER.info("Adding {} {}".format(dev["type"], name))
-                    self.poly.addNode(MQs31(self.poly, self.address, address, name, dev))
-                    self._add_status_topics(dev, [dev["status_topic"]])
-            elif dev["type"] == "raw":
-                if not self.poly.getNode(address):
-                    LOGGER.info("Adding {} {}".format(dev["type"], name))
-                    self.poly.addNode(MQraw(self.poly, self.address, address, name, dev))
-                    self._add_status_topics(dev, [dev["status_topic"]])
-            elif dev["type"] == "RGBW":
-                if not self.poly.getNode(address):
-                    LOGGER.info("Adding {} {}".format(dev["type"], name))
-                    self.poly.addNode(MQRGBWstrip(self.poly, self.address, address, name, dev))
-                    self._add_status_topics(dev, [dev["status_topic"]])
-            elif dev["type"] == "ifan":
-                if not self.poly.getNode(address):
-                    LOGGER.info("Adding {} {}".format(dev["type"], name))
-                    self.poly.addNode(MQFan(self.poly, self.address, address, name, dev))
-                    self._add_status_topics(dev, [dev["status_topic"]])
-            elif dev["type"] == "dimmer":
-                if not self.poly.getNode(address):
-                    LOGGER.info("Adding {} {}".format(dev["type"], name))
-                    self.poly.addNode(MQDimmer(self.poly, self.address, address, name, dev))
-                    self._add_status_topics(dev, [dev["status_topic"]])
-                    dev['extra_status_topic'] = dev['status_topic'].rsplit('/', 1)[0] + '/RESULT'
-                    LOGGER.info(f'Adding {dev["extra_status_topic"]}')
-                    self._add_status_topics(dev, [dev['extra_status_topic']])
-                    LOGGER.info("ADDED {} {} /RESULT".format(dev["type"], name))
-            elif dev["type"] == "ratgdo":
-                if not self.poly.getNode(address):
-                    LOGGER.info("Adding {} {}".format(dev["type"], name))
-                    self.poly.addNode(MQratgdo(self.poly, self.address, address, name, dev))
-                    status_topics_base = dev["status_topic"] + "/status/"
-                    status_topics = [status_topics_base + "availability",
-                                     status_topics_base + "light",
-                                     status_topics_base + "door",
-                                     status_topics_base + "motion",
-                                     status_topics_base + "lock",
-                                     status_topics_base + "obstruction"]
-                    self._add_status_topics(dev, status_topics)
-            else:
-                LOGGER.error("Device type {} is not yet supported".format(dev["type"]))
-        LOGGER.info("Done adding nodes, connecting to MQTT broker...")
-        LOGGER.debug(f'DEVLIST: {self.devlist}')
-        return True
-
-    def start(self):
-        while self.valid_configuration is False:
-            LOGGER.info('Waiting on valid configuration')
-            time.sleep(5)
-        polyglot.updateProfile()
-        self.poly.setCustomParamsDoc()
-        self.mqttc = mqtt.Client()
-        self.mqttc.on_connect = self._on_connect
-        self.mqttc.on_disconnect = self._on_disconnect
-        self.mqttc.on_message = self._on_message
-        self.mqttc.is_connected = False
-        self.mqttc.username_pw_set(self.mqtt_user, self.mqtt_password)
-        try:
-            self.mqttc.connect(self.mqtt_server, self.mqtt_port, 10)
-            self.mqttc.loop_start()
-        except Exception as ex:
-            LOGGER.error("Error connecting to Poly MQTT broker {}".format(ex))
-            return False
-
-        LOGGER.info("Start")
-
-    def _add_status_topics(self, dev, status_topics: List[str]):
-        for status_topic in status_topics:
-            self.status_topics.append(status_topic)
-            self.status_topics_to_devices[status_topic] = Controller._format_device_address(dev)
-            # should be keyed to `id` instead of `status_topic`
-
-    def _on_connect(self, mqttc, userdata, flags, rc):
-        if rc == 0:
-            LOGGER.info("Poly MQTT Connected, subscribing...")
-            self.mqttc.is_connected = True
-            results = []
-            for stopic in self.status_topics:
-                results.append((stopic, tuple(self.mqttc.subscribe(stopic))))
-            for (topic, (result, mid)) in results:
-                if result == 0:
-                    LOGGER.info(
-                        "Subscribed to {} MID: {}, res: {}".format(topic, mid, result)
-                    )
-                else:
-                    LOGGER.error(
-                        "Failed to subscribe {} MID: {}, res: {}".format(
-                            topic, mid, result
-                        )
-                    )
-            for node in self.poly.getNodes():
-                if node != self.address:
-                    self.poly.getNode(node).query()
-        else:
-            LOGGER.error("Poly MQTT Connect failed")
-
-    def _on_disconnect(self, mqttc, userdata, rc):
-        self.mqttc.is_connected = False
-        if rc != 0:
-            LOGGER.warning("Poly MQTT disconnected, trying to re-connect")
-            try:
-                self.mqttc.reconnect()
-            except Exception as ex:
-                LOGGER.error("Error connecting to Poly MQTT broker {}".format(ex))
-                return False
-        else:
-            LOGGER.info("Poly MQTT graceful disconnection")
-
-    def _on_message(self, mqttc, userdata, message):
-        topic = message.topic
-        payload = message.payload.decode("utf-8")
-        LOGGER.debug("Received _on_message {} from {}".format(payload, topic))
-        try:
-            try:
-                data = json.loads(payload)
-                if 'StatusSNS' in data:
-                    data = data['StatusSNS']
-                if 'ANALOG' in data.keys():
-                    LOGGER.info('ANALOG Payload = {}, Topic = {}'.format(payload, topic))
-                    for sensor in data['ANALOG']:
-                        LOGGER.info(f'_OA: {sensor}')
-                        self.poly.getNode(self._get_device_address_from_sensor_id(topic, sensor)).updateInfo(
-                            payload, topic)
-                for sensor in [sensor for sensor in data.keys() if 'DS18B20' in sensor]:
-                    LOGGER.info(f'_ODS: {sensor}')
-                    self.poly.getNode(self._get_device_address_from_sensor_id(topic, sensor)).updateInfo(payload, topic)
-                for sensor in [sensor for sensor in data.keys() if 'AM2301' in sensor]:
-                    LOGGER.info(f'_OAM: {sensor}')
-                    self.poly.getNode(self._get_device_address_from_sensor_id(topic, sensor)).updateInfo(payload, topic)
-                for sensor in [sensor for sensor in data.keys() if 'BME280' in sensor]:
-                    LOGGER.info(f'_OBM: {sensor}')
-                    self.poly.getNode(self._get_device_address_from_sensor_id(topic, sensor)).updateInfo(payload, topic)
-                else:  # if it's anything else, process as usual
-                    LOGGER.info('Payload = {}, Topic = {}'.format(payload, topic))
-                    self.poly.getNode(self._dev_by_topic(topic)).updateInfo(payload, topic)
-            except json.decoder.JSONDecodeError:  # if it's not a JSON, process as usual
-                LOGGER.info('Payload = {}, Topic = {}'.format(payload, topic))
-                self.poly.getNode(self._dev_by_topic(topic)).updateInfo(payload, topic)
-        except Exception as ex:
-            LOGGER.error("Failed to process message {}".format(ex))
-
-    def _dev_by_topic(self, topic):
-        LOGGER.debug(f'STATUS TO DEVICES = {self.status_topics_to_devices.get(topic, None)}')
-        return self.status_topics_to_devices.get(topic, None)
-
-    def _get_device_address_from_sensor_id(self, topic, sensor_type):
-        LOGGER.debug(f'GDA1: {topic}  {sensor_type}')
-        LOGGER.debug(f'DLT: {self.devlist}')
-        self.node_id = None
-        for device in self.devlist:
-            LOGGER.debug(f'GDA2: {device}')
-            if 'sensor_id' in device:
-                if topic.rsplit('/')[1] in device['status_topic'] and sensor_type in device['sensor_id']:
-                    self.node_id = device['id'].lower().replace("_", "").replace("-", "_")[:14]
-                    LOGGER.debug(f'NODE_ID: {self.node_id}, {topic}, {sensor_type}')
-                    break
-        LOGGER.debug(f'NODE_ID2: {self.node_id}')
-        return self.node_id
-
-    @staticmethod
-    def _format_device_address(dev) -> str:
-        return dev["id"].lower().replace("_", "").replace("-", "_")[:14]
-
-    def mqtt_pub(self, topic, message):
-        self.mqttc.publish(topic, message, retain=False)
-
-    def stop(self):
-        if self.mqttc is not None:
-            self.mqttc.loop_stop()
-            self.mqttc.disconnect()
-        self.poly.stop()
-        LOGGER.info("MQTT is stopping")
-
-    def query(self, command=None):
-        for node in self.poly.getNodes().values():
-            node.reportDrivers()
-
-    def discover(self, command=None):
-        pass
-
-    id = "MQCTRL"
-    commands = {"DISCOVER": discover}
-    drivers = [{"driver": "ST", "value": 1, "uom": 2, "name": "NS Online"}]
-
-
-class MQSwitch(udi_interface.Node):
-    def __init__(self, polyglot, primary, address, name, device):
-        super().__init__(polyglot, primary, address, name)
-        self.controller = self.poly.getNode(self.primary)
-        self.cmd_topic = device["cmd_topic"]
-        self.on = False
-
-    def updateInfo(self, payload, topic: str):
-        if payload == "ON":
-            if not self.on:
-                self.reportCmd("DON")
-                self.on = True
-            self.setDriver("ST", 100)
-        elif payload == "OFF":
-            if self.on:
-                self.reportCmd("DOF")
-                self.on = False
-            self.setDriver("ST", 0)
-        else:
-            LOGGER.error("Invalid payload {}".format(payload))
-
-    def set_on(self, command):
-        self.on = True
-        self.controller.mqtt_pub(self.cmd_topic, "ON")
-
-    def set_off(self, command):
-        self.on = False
-        self.controller.mqtt_pub(self.cmd_topic, "OFF")
-
-    def query(self, command=None):
-        self.controller.mqtt_pub(self.cmd_topic, "")
-        self.reportDrivers()
-
-    drivers = [{"driver": "ST", "value": 0, "uom": 78, "name": "Power"}]
-
-    id = "MQSW"
-    hint = [4, 2, 0, 0]
-    commands = {"QUERY": query, "DON": set_on, "DOF": set_off}
-
-
-# Class for a single channel Dimmer. 
-# Currently, supports RJWF-02A
-class MQDimmer(udi_interface.Node):
-    def __init__(self, polyglot, primary, address, name, device):
-        super().__init__(polyglot, primary, address, name)
-        self.controller = self.poly.getNode(self.primary)
-        self.cmd_topic = device["cmd_topic"]
-        self.status_topic = device['status_topic']
-        self.dimmer = 0
-
-    def updateInfo(self, payload, topic: str):
-        power = ''
-        dimmer = ''
-        try:
-            data = json.loads(payload)
-            if 'Dimmer' in data:
-                dimmer = int(data['Dimmer'])
-            else:
-                dimmer = self.dimmer
-            if 'POWER' in data:
-                power = data['POWER']
-            LOGGER.info("Dimmer = {} , Power = {}".format(dimmer, power))
-        except Exception as ex:
-            LOGGER.error(f"Could not decode payload {payload}: {ex}")
-            return False
-        if power == 'ON' or (self.dimmer == 0 and dimmer > 0):
-            self.reportCmd("DON")
-            self.dimmer = dimmer
-            self.setDriver('ST', self.dimmer)
-        if power == 'OFF' or (self.dimmer > 0 and dimmer == 0):
-            self.reportCmd("DOF")
-            self.setDriver('ST', 0)
-
-    def set_on(self, command):
-        try:
-            if command.get('value') is not None:
-                self.dimmer = int(command.get('value'))
-        except Exception as ex:
-            LOGGER.error(f"Unexpected Dim-Value {ex}, turning to 10%")
-            self.dimmer = 10
-        if self.dimmer == 0:
-            self.dimmer = 10
-        self.setDriver('ST', self.dimmer)
-        self.controller.mqtt_pub(self.cmd_topic, self.dimmer)
-
-    def set_off(self, command):
-        self.controller.mqtt_pub(self.cmd_topic, 0)
-        self.setDriver('ST', self.dimmer)
-
-    def brighten(self, command):
-        if self.dimmer <= 90:
-            self.dimmer += 10
-        else:
-            self.dimmer = 100
-        self.controller.mqtt_pub(self.cmd_topic, self.dimmer)
-        self.setDriver('ST', self.dimmer)
-
-    def dim(self, command):
-        if self.dimmer >= 10:
-            self.dimmer -= 10
-        else:
-            self.dimmer = 0
-        self.controller.mqtt_pub(self.cmd_topic, self.dimmer)
-        self.setDriver('ST', self.dimmer)
-
-    def query(self, command=None):
-        query_topic = self.cmd_topic.rsplit('/', 1)[0] + '/State'
-        self.controller.mqtt_pub(query_topic, "")
-        LOGGER.info("STATUS_TOPIC = {}".format(self.status_topic))
-        self.reportDrivers()
-
-    drivers = [{'driver': 'ST', 'value': 0, 'uom': 51, 'name': 'Status'}]
-
-    id = "MQDIMMER"
-    hint = [1, 2, 9, 0]
-    commands = {"QUERY": query, "DON": set_on, "DOF": set_off, "BRT": brighten, "DIM": dim}
-
-
-class MQFan(udi_interface.Node):
-    def __init__(self, polyglot, primary, address, name, device):
-        super().__init__(polyglot, primary, address, name)
-        self.controller = self.poly.getNode(self.primary)
-        self.cmd_topic = device["cmd_topic"]
-        self.fan_speed = 0
-
-    def updateInfo(self, payload, topic: str):
-        try:
-            json_payload = json.loads(payload)
-            fan_speed = int(json_payload['FanSpeed'])
-        except Exception as ex:
-            LOGGER.error(f"Could not decode payload {payload}: {ex}")
-        if 4 < fan_speed < 0:
-            LOGGER.error(f"Unexpected Fan Speed {fan_speed}")
-            return
-        if self.fan_speed == 0 and fan_speed > 0:
-            self.reportCmd("DON")
-        if self.fan_speed > 0 and fan_speed == 0:
-            self.reportCmd("DOF")
-        self.fan_speed = fan_speed
-        self.setDriver("ST", self.fan_speed)
-
-    def set_on(self, command):
-        try:
-            self.fan_speed = int(command.get('value'))
-        except Exception as ex:
-            LOGGER.info(f"Unexpected Fan Speed {ex}, assuming High")
-            self.fan_speed = 3
-        if 4 < self.fan_speed < 0:
-            LOGGER.error(f"Unexpected Fan Speed {self.fan_speed}, assuming High")
-            self.fan_speed = 3
-        self.setDriver("ST", self.fan_speed)
-        self.controller.mqtt_pub(self.cmd_topic, self.fan_speed)
-
-    def set_off(self, command):
-        self.fan_speed = 0
-        self.setDriver("ST", self.fan_speed)
-        self.controller.mqtt_pub(self.cmd_topic, self.fan_speed)
-
-    def speed_up(self, command):
-        self.controller.mqtt_pub(self.cmd_topic, "+")
-
-    def speed_down(self, command):
-        self.controller.mqtt_pub(self.cmd_topic, "-")
-
-    def query(self, command=None):
-        self.controller.mqtt_pub(self.cmd_topic, "")
-        self.reportDrivers()
-
-    drivers = [{"driver": "ST", "value": 0, "uom": 25}]
-
-    id = "MQFAN"
-    hint = [4, 2, 0, 0]
-    commands = {"QUERY": query, "DON": set_on, "DOF": set_off, "FDUP": speed_up, "FDDOWN": speed_down}
-
-
-class MQSensor(udi_interface.Node):
-    def __init__(self, polyglot, primary, address, name, device):
-        super().__init__(polyglot, primary, address, name)
-        self.controller = self.poly.getNode(self.primary)
-        self.cmd_topic = device["cmd_topic"]
-        self.on = False
-        self.motion = False
-
-    def updateInfo(self, payload, topic: str):
-        try:
-            data = json.loads(payload)
-        except Exception as ex:
-            LOGGER.error("Failed to parse MQTT Payload as Json: {} {}".format(ex, payload))
-            return False
-
-        # motion detector
-        if "motion" in data:
-            if data["motion"] == "standby":
-                self.setDriver("ST", 0)
-                if self.motion:
-                    self.motion = False
-                    self.reportCmd("DOF")
-            else:
-                self.setDriver("ST", 1)
-                if not self.motion:
-                    self.motion = True
-                    self.reportCmd("DON")
-        else:
-            self.setDriver("ST", 0)
-        # temperature
-        if "temperature" in data:
-            self.setDriver("CLITEMP", data["temperature"])
-        # heatIndex
-        if "heatIndex" in data:
-            self.setDriver("GPV", data["heatIndex"])
-        # humidity
-        if "humidity" in data:
-            self.setDriver("CLIHUM", data["humidity"])
-        # light detector reading
-        if "ldr" in data:
-            self.setDriver("LUMIN", data["ldr"])
-        # LED
-        if "state" in data:
-            # LED is present
-            if data["state"] == "ON":
-                self.setDriver("GV0", 100)
-            else:
-                self.setDriver("GV0", 0)
-            if "brightness" in data:
-                self.setDriver("GV1", data["brightness"])
-            if "color" in data:
-                if "r" in data["color"]:
-                    self.setDriver("GV2", data["color"]["r"])
-                if "g" in data["color"]:
-                    self.setDriver("GV3", data["color"]["g"])
-                if "b" in data["color"]:
-                    self.setDriver("GV4", data["color"]["b"])
-
-    def led_on(self, command):
-        self.controller.mqtt_pub(self.cmd_topic, json.dumps({"state": "ON"}))
-
-    def led_off(self, command):
-        self.controller.mqtt_pub(self.cmd_topic, json.dumps({"state": "OFF"}))
-
-    def led_set(self, command):
-        query = command.get("query")
-        red = self._check_limit(int(query.get("R.uom100")))
-        green = self._check_limit(int(query.get("G.uom100")))
-        blue = self._check_limit(int(query.get("B.uom100")))
-        brightness = self._check_limit(int(query.get("I.uom100")))
-        transition = int(query.get("D.uom58"))
-        flash = int(query.get("F.uom58"))
-        cmd = {
-            "state": "ON",
-            "brightness": brightness,
-            "color": {"r": red, "g": green, "b": blue},
-        }
-        if transition > 0:
-            cmd["transition"] = transition
-        if flash > 0:
-            cmd["flash"] = flash
-        self.controller.mqtt_pub(self.cmd_topic, json.dumps(cmd))
-
-    def _check_limit(self, value):
-        if value > 255:
-            return 255
-        elif value < 0:
-            return 0
-        else:
-            return value
-
-    def query(self, command=None):
-        self.reportDrivers()
-
-    drivers = [
-        {"driver": "ST", "value": 0, "uom": 2},
-        {"driver": "CLITEMP", "value": 0, "uom": 17},
-        {"driver": "GPV", "value": 0, "uom": 17},
-        {"driver": "CLIHUM", "value": 0, "uom": 22},
-        {"driver": "LUMIN", "value": 0, "uom": 36},
-        {"driver": "GV0", "value": 0, "uom": 78},
-        {"driver": "GV1", "value": 0, "uom": 100},
-        {"driver": "GV2", "value": 0, "uom": 100},
-        {"driver": "GV3", "value": 0, "uom": 100},
-        {"driver": "GV4", "value": 0, "uom": 100},
-    ]
-
-    id = "MQSENS"
-
-    commands = {"QUERY": query, "DON": led_on, "DOF": led_off, "SETLED": led_set}
-
-    # this is meant as a flag for if you have a sensor or condition on your IOT device
-    # which you want the device program rather than the ISY to flag
-    # FLAG-0 = OK
-    # FLAG-1 = NOK
-    # FLAG-2 = LO
-    # FLAG-3 = HI
-    # FLAG-4 = ERR
-    # FLAG-5 = IN
-    # FLAG-6 = OUT
-    # FLAG-7 = UP
-    # FLAG-8 = DOWN
-    # FLAG-9 = TRIGGER
-    # FLAG-10 = ON
-    # FLAG-11 = OFF
-    # FLAG-12 = ---
-    # payload is direct (like SW) not JSON encoded (like SENSOR)
-    # example device: liquid float {OK, LO, HI}
-    # example condition: IOT devices sensor connections {OK, NOK, ERR(OR)}
-
-
-class MQFlag(udi_interface.Node):
-    def __init__(self, polyglot, primary, address, name, device):
-        super().__init__(polyglot, primary, address, name)
-        self.controller = self.poly.getNode(self.primary)
-        self.cmd_topic = device["cmd_topic"]
-
-    def updateInfo(self, payload, topic: str):
-        if payload == "OK":
-            self.setDriver("ST", 0)
-        elif payload == "NOK":
-            self.setDriver("ST", 1)
-        elif payload == "LO":
-            self.setDriver("ST", 2)
-        elif payload == "HI":
-            self.setDriver("ST", 3)
-        elif payload == "IN":
-            self.setDriver("ST", 5)
-        elif payload == "OUT":
-            self.setDriver("ST", 6)
-        elif payload == "UP":
-            self.setDriver("ST", 7)
-        elif payload == "DOWN":
-            self.setDriver("ST", 8)
-        elif payload == "TRIGGER":
-            self.setDriver("ST", 9)
-        elif payload == "ON":
-            self.setDriver("ST", 10)
-        elif payload == "OFF":
-            self.setDriver("ST", 11)
-        elif payload == "---":
-            self.setDriver("ST", 12)
-        else:
-            LOGGER.error("Invalid payload {}".format(payload))
-            payload = "ERR"
-            self.setDriver("ST", 4)
-
-    def reset_send(self, command):
-        self.controller.mqtt_pub(self.cmd_topic, "RESET")
-
-    def query(self, command=None):
-        self.controller.mqtt_pub(self.cmd_topic, "")
-        self.reportDrivers()
-
-    drivers = [{"driver": "ST", "value": 0, "uom": 25}]
-
-    id = "MQFLAG"
-    commands = {"QUERY": query, "RESET": reset_send}
-
-
-# This class adds support for temperature/humidity/Dewpoint sensors.
-# It was originally developed with an AM2301
-class MQdht(udi_interface.Node):
-    def __init__(self, polyglot, primary, address, name, device):
-        super().__init__(polyglot, primary, address, name)
-        self.controller = self.poly.getNode(self.primary)
-        LOGGER.debug(f'DEVCLASS: {device} ')
-        self.cmd_topic = device["cmd_topic"]
-        if 'sensor_id' in device:
-            self.sensor_id = device['sensor_id']
-        else:
-            self.sensor_id = 'SINGLE_SENSOR'
-            device['sensor_id'] = self.sensor_id
-        LOGGER.debug(f'CMD_ID {self.sensor_id}, {self.cmd_topic}')
-        self.on = False
-
-    def updateInfo(self, payload, topic: str):
-        try:
-            data = json.loads(payload)
-        except Exception as ex:
-            LOGGER.error("Failed to parse MQTT Payload as Json: {} {}".format(ex, payload))
-            return False
-        LOGGER.debug(f'ZZZ {self.sensor_id}, {data} ')
-        if 'StatusSNS' in data:
-            data = data['StatusSNS']
-        if self.sensor_id in data:
-            self.setDriver("ST", 1)
-            # self.setDriver("ERR", 0)
-            self.setDriver("CLITEMP", data[self.sensor_id]["Temperature"])
-            self.setDriver("CLIHUM", data[self.sensor_id]["Humidity"])
-            self.setDriver("DEWPT", data[self.sensor_id]["DewPoint"])
-        else:
-            self.setDriver("ST", 0)
-            # self.setDriver("ERR", 1)
-
-    def query(self, command=None):
-        LOGGER.debug(f'QUERY: {self.sensor_id}')
-        query_topic = self.cmd_topic.rsplit('/', 1)[0] + '/Status'
-        LOGGER.debug(f'QT: {query_topic}')
-        self.controller.mqtt_pub(query_topic, " 10")
-        self.reportDrivers()
-
-    drivers = [
-        {"driver": "ST", "value": 0, "uom": 2, "name": "AM2301 ST"},
-        {"driver": "CLITEMP", "value": 0, "uom": 17, "name": "Temperature"},
-        {"driver": "CLIHUM", "value": 0, "uom": 22, "name": "Humidity"},
-        {"driver": "DEWPT", "value": 0, "uom": 17, "name": "Dew Point"},
-        # {"driver": "ERR", "value": 0, "uom": 2}
-    ]
-
-    id = "MQDHT"
-
-    commands = {"QUERY": query}
-
-
-# This class is an attempt to add support for temperature only sensors.
-# was made for DS18B20 waterproof
-class MQds(udi_interface.Node):
-    def __init__(self, polyglot, primary, address, name, device):
-        super().__init__(polyglot, primary, address, name)
-        self.controller = self.poly.getNode(self.primary)
-        LOGGER.debug(f'DEVCLASS: {device} ')
-        self.cmd_topic = device["cmd_topic"]
-        if 'sensor_id' in device:
-            self.sensor_id = device['sensor_id']
-        else:
-            self.sensor_id = 'SINGLE_SENSOR'
-            device['sensor_id'] = self.sensor_id
-        LOGGER.debug(f'CMD_ID {self.sensor_id}, {self.cmd_topic}')
-        self.on = False
-
-    def start(self):
-        pass
-
-    def updateInfo(self, payload, topic: str):
-        try:
-            data = json.loads(payload)
-        except Exception as ex:
-            LOGGER.error("Failed to parse MQTT Payload as Json: {} {}".format(ex, payload))
-            return False
-        LOGGER.debug(f'YYY {self.sensor_id}, {data} ')
-        if 'StatusSNS' in data:
-            data = data['StatusSNS']
-        if self.sensor_id in data:
-            self.setDriver("ST", 1)
-            self.setDriver("CLITEMP", data[self.sensor_id]["Temperature"])
-        else:
-            self.setDriver("ST", 0)
-            self.setDriver("GPV", 0)
-
-    def query(self, command=None):
-        LOGGER.debug(f'QUERY: {self.sensor_id}')
-        query_topic = self.cmd_topic.rsplit('/', 1)[0] + '/Status'
-        LOGGER.debug(f'QT: {query_topic}')
-        self.controller.mqtt_pub(query_topic, " 10")
-        self.reportDrivers()
-
-    drivers = [
-        {"driver": "ST", "value": 0, "uom": 2, "name": "DS18B20 ST"},
-        {"driver": "CLITEMP", "value": 0, "uom": 17, "name": "Temperature"},
-    ]
-
-    id = "MQDS"
-
-    commands = {"QUERY": query}
-
-
-# This class is an attempt to add support for temperature/humidity/pressure sensors.
-# Currently, supports the BME280.  Could be extended to accept others.
-class MQbme(udi_interface.Node):
-    def __init__(self, polyglot, primary, address, name, device):
-        super().__init__(polyglot, primary, address, name)
-        self.controller = self.poly.getNode(self.primary)
-        LOGGER.debug(f'DEVCLASS: {device} ')
-        self.cmd_topic = device["cmd_topic"]
-        if 'sensor_id' in device:
-            self.sensor_id = device['sensor_id']
-        else:
-            self.sensor_id = 'SINGLE_SENSOR'
-            device['sensor_id'] = self.sensor_id
-        LOGGER.debug(f'CMD_ID {self.sensor_id}, {self.cmd_topic}')
-        self.on = False
-
-    def updateInfo(self, payload, topic: str):
-        try:
-            data = json.loads(payload)
-        except Exception as ex:
-            LOGGER.error("Failed to parse MQTT Payload as Json: {} {}".format(ex, payload))
-            return False
-        LOGGER.debug(f'BBB {self.sensor_id}, {data} ')
-        if 'StatusSNS' in data:
-            data = data['StatusSNS']
-        if self.sensor_id in data:
-            self.setDriver("ST", 1)
-            self.setDriver("CLITEMP", data[self.sensor_id]["Temperature"])
-            self.setDriver("CLIHUM", data[self.sensor_id]["Humidity"])
-            self.setDriver("DEWPT", data[self.sensor_id]["DewPoint"])
-            # Converting to Hg, could do this in sonoff-Tasmota
-            # or just report the raw hPA (or convert to kPA).
-            press = format(
-                round(float(".02952998751") * float(data[self.sensor_id]["Pressure"]), 2)
-            )
-            self.setDriver("BARPRES", press)
-        else:
-            self.setDriver("ST", 0)
-
-    def query(self, command=None):
-        LOGGER.debug(f'QUERY: {self.sensor_id}')
-        query_topic = self.cmd_topic.rsplit('/', 1)[0] + '/Status'
-        LOGGER.debug(f'QT: {query_topic}')
-        self.controller.mqtt_pub(query_topic, " 10")
-        self.reportDrivers()
-
-    drivers = [
-        {"driver": "ST", "value": 0, "uom": 2, "name": "Status"},
-        {"driver": "CLITEMP", "value": 0, "uom": 17, "name": "Temperature"},
-        {"driver": "CLIHUM", "value": 0, "uom": 22, "name": "Humidity"},
-        {"driver": "DEWPT", "value": 0, "uom": 17, "name": "Dew Point"},
-        {"driver": "BARPRES", "value": 0, "uom": 23},
-    ]
-
-    id = "MQBME"
-
-    commands = {"QUERY": query}
-
-
-# This class is an attempt to add support for HC-SR04 Ultrasonic Sensor.
-# Returns distance in centimeters.
-class MQhcsr(udi_interface.Node):
-    def __init__(self, polyglot, primary, address, name, device):
-        super().__init__(polyglot, primary, address, name)
-        self.on = False
-
-    def updateInfo(self, payload, topic: str):
-        try:
-            data = json.loads(payload)
-        except Exception as ex:
-            LOGGER.error(
-                "Failed to parse MQTT Payload as Json: {} {}".format(ex, payload)
-            )
-            return False
-        if "SR04" in data:
-            self.setDriver("ST", 1)
-            self.setDriver("DISTANC", data["SR04"]["Distance"])
-        else:
-            self.setDriver("ST", 0)
-            self.setDriver("DISTANC", 0)
-
-    def query(self, command=None):
-        self.reportDrivers()
-
-    drivers = [
-        {"driver": "ST", "value": 0, "uom": 2},
-        {"driver": "DISTANC", "value": 0, "uom": 5},
-    ]
-
-    id = "MQHCSR"
-
-    commands = {"QUERY": query}
-
-
-# Adding support for the Shelly Flood class of devices. Notably, Shellies publish their statuses on multiple
-# single-value topics, rather than a single topic with a JSON object for the status. You will need to pass
-# an array for the status_topic value in the JSON definition; see the POLYGLOT_CONFIG.md for details.
-class ShellyFlood(udi_interface.Node):
-    def __init__(self, polyglot, primary, address, name, device):
-        super().__init__(polyglot, primary, address, name)
-        self.on = False
-        self.device = device
-
-    def start(self):
-        return True
-
-    def updateInfo(self, payload, topic: str):
-        LOGGER.debug(f"Attempting to handle message for Shelly on topic {topic} with payload {payload}")
-        topic_suffix = topic.split('/')[-1]
-        self.setDriver("ST", 1)
-        if topic_suffix == "temperature":
-            self.setDriver("CLITEMP", payload)
-        elif topic_suffix == "flood":
-            value = payload == "true"
-            self.setDriver("GV0", value)
-        elif topic_suffix == "battery":
-            self.setDriver("BATLVL", payload)
-        elif topic_suffix == "error":
-            self.setDriver("GPV", payload)
-        else:
-            LOGGER.warn(f"Unable to handle data for topic {topic}")
-
-    def query(self, command=None):
-        self.reportDrivers()
-
-    # UOMs of interest:
-    # 17 = degrees F (temp)
-    # 2 = boolean (flood)
-    # 51 = percent (battery)
-    # 56 = raw value from device (error)
-
-    # Driver controls of interest:
-    # BATLVL = battery level
-    # CLITEMP = current temperature
-    # GPV = general purpose value
-    # GV0 = custom control 0
-
-    drivers = [
-        {"driver": "ST", "value": 0, "uom": 2},
-        {"driver": "CLITEMP", "value": 0, "uom": 17},  # Temperature sensor
-        {"driver": "GV0", "value": 0, "uom": 2},  # flood or not
-        {"driver": "BATLVL", "value": 0, "uom": 51},  # battery level indicator
-        {"driver": "GPV", "value": 0, "uom": 56},  # error code
-    ]
-
-    id = "SHFLOOD"
-
-    commands = {"QUERY", query}
-
-
-# General purpose Analog input using ADC.
-class MQAnalog(udi_interface.Node):
-    def __init__(self, polyglot, primary, address, name, device):
-        super().__init__(polyglot, primary, address, name)
-        self.controller = self.poly.getNode(self.primary)
-        self.cmd_topic = device["cmd_topic"]
-        if 'sensor_id' in device:
-            self.sensor_id = device['sensor_id']
-        else:
-            self.sensor_id = 'SINGLE_SENSOR'
-            device['sensor_id'] = self.sensor_id
-        LOGGER.debug(f'CMD_ID {self.sensor_id}, {self.cmd_topic}')
-        self.on = False
-
-    def updateInfo(self, payload, topic: str):
-        try:
-            data = json.loads(payload)
-        except Exception as ex:
-            LOGGER.error("Failed to parse MQTT Payload as Json: {} {}".format(ex, payload))
-            return False
-        LOGGER.debug(f'XXX {self.sensor_id}, {data} ')
-        if 'StatusSNS' in data:
-            data = data['StatusSNS']
-        if "ANALOG" in data:
-            self.setDriver("ST", 1)
-            LOGGER.debug(f'sensor_id UpdateInfo: {self.sensor_id}')
-            if self.sensor_id is not 'SINGLE_SENSOR':
-                self.setDriver("GPV", data["ANALOG"][self.sensor_id])
-                LOGGER.info(f'M-analog {self.sensor_id}:  {data["ANALOG"][self.sensor_id]}')
-            else:
-                for key, value in data['ANALOG'].items():  # look for the ONLY reading inside 'ANALOG'
-                    LOGGER.info(f'single analog {key}: {value}')
-                    self.setDriver("GPV", value)
-        else:
-            LOGGER.debug(f'NOANALOG: {self.sensor_id}')
-            self.setDriver("ST", 0)
-            self.setDriver("GV0", 0)
-            self.setDriver("GV1", 0)
-            self.setDriver("GV2", 0)
-            self.setDriver("GV3", 0)
-
-    def query(self, command=None):
-        LOGGER.debug(f'QUERY: {self.sensor_id}')
-        query_topic = self.cmd_topic.rsplit('/', 1)[0] + '/Status'
-        LOGGER.debug(f'QT: {query_topic}')
-        self.controller.mqtt_pub(query_topic, " 10")
-        self.reportDrivers()
-
-    # GPV = "General Purpose Value"
-    # UOM:56 = "The raw value reported by device"
-    drivers = [
-        {"driver": "ST", "value": 0, "uom": 2, "name": "Analog ST"},
-        {"driver": "GV0", "value": 0, "uom": 56, "name": "Analog1"},
-        {"driver": "GV1", "value": 0, "uom": 56, "name": "Analog2"},
-        {"driver": "GV2", "value": 0, "uom": 56, "name": "Analog3"},
-        {"driver": "GV3", "value": 0, "uom": 56, "name": "Analog4"},
-    ]
-
-    id = "MQANAL"
-
-    commands = {"QUERY": query}
-
-
-# Reading the telemetry data for a Sonoff S31 (use the switch for control)
-class MQs31(udi_interface.Node):
-    def __init__(self, polyglot, primary, address, name, device):
-        super().__init__(polyglot, primary, address, name)
-        self.on = False
-
-    def updateInfo(self, payload, topic: str):
-        try:
-            data = json.loads(payload)
-        except Exception as ex:
-            LOGGER.error(
-                "Failed to parse MQTT Payload as Json: {} {}".format(ex, payload)
-            )
-            return False
-        if "ENERGY" in data:
-            self.setDriver("ST", 1)
-            self.setDriver("CC", data["ENERGY"]["Current"])
-            self.setDriver("CPW", data["ENERGY"]["Power"])
-            self.setDriver("CV", data["ENERGY"]["Voltage"])
-            self.setDriver("PF", data["ENERGY"]["Factor"])
-            self.setDriver("TPW", data["ENERGY"]["Total"])
-        else:
-            self.setDriver("ST", 0)
-
-    def query(self, command=None):
-        self.reportDrivers()
-
-    drivers = [
-        {"driver": "ST", "value": 0, "uom": 2},
-        {"driver": "CC", "value": 0, "uom": 1},
-        {"driver": "CPW", "value": 0, "uom": 73},
-        {"driver": "CV", "value": 0, "uom": 72},
-        {"driver": "PF", "value": 0, "uom": 53},
-        {"driver": "TPW", "value": 0, "uom": 33},
-    ]
-
-    id = "MQS31"
-
-    commands = {"QUERY": query}
-
-
-class MQraw(udi_interface.Node):
-    def __init__(self, polyglot, primary, address, name, device):
-        super().__init__(polyglot, primary, address, name)
-        self.cmd_topic = device["cmd_topic"]
-        self.on = False
-
-    def updateInfo(self, payload, topic: str):
-        try:
-            self.setDriver("ST", 1)
-            self.setDriver("GV1", int(payload))
-        except Exception as ex:
-            LOGGER.error("Failed to parse MQTT Payload: {} {}".format(ex, payload))
-
-    def query(self, command=None):
-        self.reportDrivers()
-
-    drivers = [
-        {"driver": "ST", "value": 0, "uom": 2},
-        {"driver": "GV1", "value": 0, "uom": 56},
-    ]
-
-    id = "MQR"
-    commands = {"QUERY": query}
-
-
-# Class for an RGBW strip powered through a microController running MQTT client
-# able to set colours and run different transition programs
-class MQRGBWstrip(udi_interface.Node):
-    def __init__(self, polyglot, primary, address, name, device):
-        super().__init__(polyglot, primary, address, name)
-        self.controller = self.poly.getNode(self.primary)
-        self.cmd_topic = device["cmd_topic"]
-        self.on = False
-        self.motion = False
-
-    def updateInfo(self, payload, topic: str):
-        try:
-            data = json.loads(payload)
-        except Exception as ex:
-            LOGGER.error(
-                "Failed to parse MQTT Payload as Json: {} {}".format(ex, payload)
-            )
-            return False
-
-        # LED
-        if "state" in data:
-            # LED is present
-            if data["state"] == "ON":
-                self.setDriver("GV0", 100)
-            else:
-                self.setDriver("GV0", 0)
-            if "br" in data:
-                self.setDriver("GV1", data["br"])
-            if "c" in data:
-                if "r" in data["c"]:
-                    self.setDriver("GV2", data["c"]["r"])
-                if "g" in data["c"]:
-                    self.setDriver("GV3", data["c"]["g"])
-                if "b" in data["c"]:
-                    self.setDriver("GV4", data["c"]["b"])
-                if "w" in data["c"]:
-                    self.setDriver("GV5", data["c"]["w"])
-            if "pgm" in data:
-                self.setDriver("GV6", data["pgm"])
-
-    def led_on(self, command):
-        self.controller.mqtt_pub(self.cmd_topic, json.dumps({"state": "ON"}))
-
-    def led_off(self, command):
-        self.controller.mqtt_pub(self.cmd_topic, json.dumps({"state": "OFF"}))
-
-    def rgbw_set(self, command):
-        query = command.get("query")
-        red = self._check_limit(int(query.get("STRIPR.uom100")))
-        green = self._check_limit(int(query.get("STRIPG.uom100")))
-        blue = self._check_limit(int(query.get("STRIPB.uom100")))
-        white = self._check_limit(int(query.get("STRIPW.uom100")))
-        brightness = self._check_limit(int(query.get("STRIPI.uom100")))
-        program = self._check_limit(int(query.get("STRIPP.uom100")))
-        cmd = {
-            "state": "ON",
-            "br": brightness,
-            "c": {"r": red, "g": green, "b": blue, "w": white},
-            "pgm": program,
-        }
-
-        self.controller.mqtt_pub(self.cmd_topic, json.dumps(cmd))
-
-    def _check_limit(self, value):
-        if value > 255:
-            return 255
-        elif value < 0:
-            return 0
-        else:
-            return value
-
-    def query(self, command=None):
-        self.reportDrivers()
-
-    drivers = [
-        {"driver": "ST", "value": 0, "uom": 2},
-        {"driver": "GV0", "value": 0, "uom": 78},
-        {"driver": "GV1", "value": 0, "uom": 100},
-        {"driver": "GV2", "value": 0, "uom": 100},
-        {"driver": "GV3", "value": 0, "uom": 100},
-        {"driver": "GV4", "value": 0, "uom": 100},
-        {"driver": "GV5", "value": 0, "uom": 100},
-        {"driver": "GV6", "value": 0, "uom": 100},
-    ]
-
-    id = "MQRGBW"
-
-    commands = {"QUERY": query, "DON": led_on, "DOF": led_off, "SETRGBW": rgbw_set}
-
-# Class for Ratgdo Garage door opener for MYQ replacement
-# Able to control door, light, lock and get status of same as well as motion, obstruction
-class MQratgdo(udi_interface.Node):
-    def __init__(self, polyglot, primary, address, name, device):
-        super().__init__(polyglot, primary, address, name)
-        self.controller = self.poly.getNode(self.primary)
-        self.cmd_topic = device["cmd_topic"] + "/command/"
-
-    def updateInfo(self, payload, topic: str):
-        topic_suffix = topic.split('/')[-1]
-        if topic_suffix == "availability":
-            value = int( payload == "online" )
-            self.setDriver("ST", value)
-        elif topic_suffix == "light":
-            value = int( payload == "on" )
-            self.setDriver("GV0", value)
-        elif topic_suffix == "door":
-            if payload == "open":
-                value = 1
-            elif payload == "opening":
-                value = 2
-            elif payload == "stopped":
-                value = 3
-            elif payload == "closing":
-                value = 4
-            else:
-                value = 0
-            self.setDriver("GV1", value)
-        elif topic_suffix == "motion":
-            value = int( payload == "detected" )
-            self.setDriver("GV2", value)
-        elif topic_suffix == "lock":
-            value = int( payload == "locked" )
-            self.setDriver("GV3", value)
-        elif topic_suffix == "obstruction":
-            value = int( payload == "obstructed" )
-            self.setDriver("GV4", value)
-        else:
-            LOGGER.warn(f"Unable to handle data for topic {topic}")
-
-    def lt_on(self, command):
-        self.controller.mqtt_pub(self.cmd_topic + "light", "on" )
-
-    def lt_off(self, command):
-        self.controller.mqtt_pub(self.cmd_topic + "light", "off" )
-
-    def dr_open(self, command):
-        self.controller.mqtt_pub(self.cmd_topic + "door", "open")
-
-    def dr_close(self, command):
-        self.controller.mqtt_pub(self.cmd_topic + "door", "close")
-
-    def dr_stop(self, command):
-        self.controller.mqtt_pub(self.cmd_topic + "door" , "stop")
-
-    def lk_lock(self, command):
-        self.controller.mqtt_pub(self.cmd_topic + "lock" , "lock")
-
-    def lk_unlock(self, command):
-        self.controller.mqtt_pub(self.cmd_topic + "lock" , "unlock")
-
-    def query(self, command=None):
-        self.reportDrivers()
-
-    drivers = [
-        {"driver": "ST", "value": 0, "uom": 2},
-        {"driver": "GV0", "value": 0, "uom": 2},
-        {"driver": "GV1", "value": 0, "uom": 25},
-        {"driver": "GV2", "value": 0, "uom": 2},
-        {"driver": "GV3", "value": 0, "uom": 2},
-        {"driver": "GV4", "value": 0, "uom": 2},
-    ]
-
-    id = "MQRATGDO"
-
-    commands = {"QUERY": query, "DON": lt_on, "DOF": lt_off, "OPEN" : dr_open, "CLOSE" : dr_close, "STOP" : dr_stop, "LOCK" : lk_lock, "UNLOCK" : lk_unlock}
-
-if __name__ == "__main__":
-    try:
-        polyglot = udi_interface.Interface([])
-        polyglot.start(VERSION)
-        Controller(polyglot, 'mqctrl', 'mqctrl', 'MQTT')
-        polyglot.runForever()
-    except (KeyboardInterrupt, SystemExit):
-        sys.exit(0)
+#!/usr/bin/env python3
+from typing import Dict, List
+
+import udi_interface
+import sys
+# import logging
+import paho.mqtt.client as mqtt
+import json
+import yaml
+import time
+
+LOGGER = udi_interface.LOGGER
+Custom = udi_interface.Custom
+
+VERSION = '0.0.33'
+
+class Controller(udi_interface.Node):
+    def __init__(self, polyglot, primary, address, name):
+        super().__init__(polyglot, primary, address, name)
+        self.Parameters = Custom(polyglot, 'customparams')
+        self.name = "MQTT Controller"
+        self.address = "mqctrl"
+        self.primary = self.address
+        self.mqtt_server = "localhost"
+        self.mqtt_port = 1884
+        self.mqtt_user = None
+        self.mqtt_password = None
+        self.devlist = None
+        # e.g. [{'id': 'topic1', 'type': 'switch', 'status_topic': 'stat/topic1/power',
+        # 'cmd_topic': 'cmnd/topic1/power'}]
+        self.status_topics = []
+        # Maps to device IDs
+        self.status_topics_to_devices: Dict[str, str] = {}
+        self.mqttc = None
+        self.valid_configuration = False
+
+        self.poly.subscribe(polyglot.START, self.start, address)
+        self.poly.subscribe(polyglot.CUSTOMPARAMS, self.parameter_handler)
+        # self.poly.subscribe(polyglot.POLL, self.poll)
+        self.poly.subscribe(polyglot.STOP, self.stop)
+
+        self.poly.ready()
+        self.poly.addNode(self)
+
+    def parameter_handler(self, params):
+        self.poly.Notices.clear()
+        self.Parameters.load(params)
+        LOGGER.info("Started MQTT controller")
+        # pull in Parameters from Node Server Configuration page
+        self.mqtt_server = self.Parameters["mqtt_server"] or 'localhost'
+        self.mqtt_port = int(self.Parameters["mqtt_port"] or 1884)
+        if self.Parameters["mqtt_user"] is None:
+            LOGGER.error("mqtt_user must be configured")
+            return False
+        if self.Parameters["mqtt_password"] is None:
+            LOGGER.error("mqtt_password must be configured")
+            return False
+        self.mqtt_user = self.Parameters["mqtt_user"]
+        self.mqtt_password = self.Parameters["mqtt_password"]
+
+        # upload the device topics yaml file (multiple devices)
+        if self.Parameters["devfile"] is not None:
+            try:
+                f = open(self.Parameters["devfile"])
+            except Exception as ex:
+                LOGGER.error("Failed to open {}: {}".format(self.Parameters["devfile"], ex))
+                return False
+            try:
+                dev_yaml = yaml.safe_load(f.read())  # upload devfile into data
+                f.close()
+            except Exception as ex:
+                LOGGER.error(
+                    "Failed to parse {} content: {}".format(self.Parameters["devfile"], ex))
+                return False
+            if "devices" not in dev_yaml:
+                LOGGER.error(
+                    "Manual discovery file {} is missing bulbs section".format(self.Parameters["devfile"]))
+                return False
+            self.devlist = dev_yaml["devices"]  # transfer devfile into devlist
+
+        # upload the device topic from the Node Server Configuration Page
+        elif self.Parameters["devlist"] is not None:
+            try:
+                self.devlist = json.loads(self.Parameters["devlist"])
+            except Exception as ex:
+                LOGGER.error("Failed to parse the devlist: {}".format(ex))
+                return False
+        else:
+            LOGGER.error("devlist must be configured")
+            return False
+
+        self.valid_configuration = True
+
+        # parse out the devices contained in devlist.
+        for dev in self.devlist:
+            if (
+                    "id" not in dev
+                    or "status_topic" not in dev
+                    or "cmd_topic" not in dev
+                    or "type" not in dev
+            ):
+                LOGGER.error("Invalid device definition: {}".format(json.dumps(dev)))
+                continue
+            if "name" in dev:
+                name = dev["name"]
+            else:
+                name = dev["id"]  # if there is no 'friendly name' use the ID instead
+            address = Controller._format_device_address(dev)
+            if dev["type"] == "shellyflood":
+                if not self.poly.getNode(address):
+                    LOGGER.info(f"Adding {dev['type']} {name}")
+                    self.poly.addNode(ShellyFlood(self.poly, self.address, address, name, dev))
+                    status_topics = dev["status_topic"]
+                    self._add_status_topics(dev, status_topics)
+            elif dev["type"] == "switch":
+                if not self.poly.getNode(address):
+                    LOGGER.info("Adding {} {}".format(dev["type"], name))
+                    self.poly.addNode(MQSwitch(self.poly, self.address, address, name, dev))
+                    self._add_status_topics(dev, [dev["status_topic"]])
+            elif dev["type"] == "sensor":
+                if not self.poly.getNode(address):
+                    LOGGER.info("Adding {} {}".format(dev["type"], name))
+                    self.poly.addNode(MQSensor(self.poly, self.address, address, name, dev))
+                    self._add_status_topics(dev, [dev["status_topic"]])
+            elif dev["type"] == "flag":
+                if not self.poly.getNode(address):
+                    LOGGER.info("Adding {} {}".format(dev["type"], name))
+                    self.poly.addNode(MQFlag(self.poly, self.address, address, name, dev))
+                    self._add_status_topics(dev, [dev["status_topic"]])
+            elif dev["type"] == "TempHumid":
+                if not self.poly.getNode(address):
+                    LOGGER.info("Adding {} {}".format(dev["type"], name))
+                    self.poly.addNode(MQdht(self.poly, self.address, address, name, dev))
+                    self._add_status_topics(dev, [dev["status_topic"]])
+                    # parse status_topic to add 'STATUS10' MQTT message. Handles QUERY Response
+                    extra_status_topic = dev['status_topic'].rsplit('/', 1)[0] + '/STATUS10'
+                    dev['extra_status_topic'] = extra_status_topic.replace('tele/', 'stat/')
+                    LOGGER.info(f'Adding EXTRA {dev["extra_status_topic"]} for {name}')
+                    self._add_status_topics(dev, [dev['extra_status_topic']])
+            elif dev["type"] == "Temp":
+                if not self.poly.getNode(address):
+                    LOGGER.info("Adding {} {}".format(dev["type"], name))
+                    self.poly.addNode(MQds(self.poly, self.address, address, name, dev))
+                    self._add_status_topics(dev, [dev["status_topic"]])
+                    # parse status_topic to add 'STATUS10' MQTT message. Handles QUERY Response
+                    extra_status_topic = dev['status_topic'].rsplit('/', 1)[0] + '/STATUS10'
+                    dev['extra_status_topic'] = extra_status_topic.replace('tele/', 'stat/')
+                    LOGGER.info(f'Adding EXTRA {dev["extra_status_topic"]} for {name}')
+                    self._add_status_topics(dev, [dev['extra_status_topic']])
+            elif dev["type"] == "TempHumidPress":
+                if not self.poly.getNode(address):
+                    LOGGER.info("Adding {} {}".format(dev["type"], name))
+                    self.poly.addNode(MQbme(self.poly, self.address, address, name, dev))
+                    self._add_status_topics(dev, [dev["status_topic"]])
+                    # parse status_topic to add 'STATUS10' MQTT message. Handles QUERY Response
+                    extra_status_topic = dev['status_topic'].rsplit('/', 1)[0] + '/STATUS10'
+                    dev['extra_status_topic'] = extra_status_topic.replace('tele/', 'stat/')
+                    LOGGER.info(f'Adding EXTRA {dev["extra_status_topic"]} for {name}')
+                    self._add_status_topics(dev, [dev['extra_status_topic']])
+            elif dev["type"] == "distance":
+                if not self.poly.getNode(address):
+                    LOGGER.info("Adding {} {}".format(dev["type"], name))
+                    self.poly.addNode(MQhcsr(self.poly, self.address, address, name, dev))
+                    self._add_status_topics(dev, [dev["status_topic"]])
+            elif dev["type"] == "analog":
+                if not self.poly.getNode(address):
+                    LOGGER.info("Adding {} {}".format(dev["type"], name))
+                    self.poly.addNode(MQAnalog(self.poly, self.address, address, name, dev))
+                    self._add_status_topics(dev, [dev["status_topic"]])
+                    # parse status_topic to add 'STATUS10' MQTT message. Handles QUERY Response
+                    extra_status_topic = dev['status_topic'].rsplit('/', 1)[0] + '/STATUS10'
+                    dev['extra_status_topic'] = extra_status_topic.replace('tele/', 'stat/')
+                    LOGGER.info(f'Adding EXTRA {dev["extra_status_topic"]} for {name}')
+                    self._add_status_topics(dev, [dev['extra_status_topic']])
+            elif dev["type"] == "s31":
+                if not self.poly.getNode(address):
+                    LOGGER.info("Adding {} {}".format(dev["type"], name))
+                    self.poly.addNode(MQs31(self.poly, self.address, address, name, dev))
+                    self._add_status_topics(dev, [dev["status_topic"]])
+            elif dev["type"] == "raw":
+                if not self.poly.getNode(address):
+                    LOGGER.info("Adding {} {}".format(dev["type"], name))
+                    self.poly.addNode(MQraw(self.poly, self.address, address, name, dev))
+                    self._add_status_topics(dev, [dev["status_topic"]])
+            elif dev["type"] == "RGBW":
+                if not self.poly.getNode(address):
+                    LOGGER.info("Adding {} {}".format(dev["type"], name))
+                    self.poly.addNode(MQRGBWstrip(self.poly, self.address, address, name, dev))
+                    self._add_status_topics(dev, [dev["status_topic"]])
+            elif dev["type"] == "ifan":
+                if not self.poly.getNode(address):
+                    LOGGER.info("Adding {} {}".format(dev["type"], name))
+                    self.poly.addNode(MQFan(self.poly, self.address, address, name, dev))
+                    self._add_status_topics(dev, [dev["status_topic"]])
+            elif dev["type"] == "dimmer":
+                if not self.poly.getNode(address):
+                    LOGGER.info("Adding {} {}".format(dev["type"], name))
+                    self.poly.addNode(MQDimmer(self.poly, self.address, address, name, dev))
+                    self._add_status_topics(dev, [dev["status_topic"]])
+                    dev['extra_status_topic'] = dev['status_topic'].rsplit('/', 1)[0] + '/RESULT'
+                    LOGGER.info(f'Adding {dev["extra_status_topic"]}')
+                    self._add_status_topics(dev, [dev['extra_status_topic']])
+                    LOGGER.info("ADDED {} {} /RESULT".format(dev["type"], name))
+            elif dev["type"] == "ratgdo":
+                if not self.poly.getNode(address):
+                    LOGGER.info("Adding {} {}".format(dev["type"], name))
+                    self.poly.addNode(MQratgdo(self.poly, self.address, address, name, dev))
+                    status_topics_base = dev["status_topic"] + "/status/"
+                    status_topics = [status_topics_base + "availability",
+                                     status_topics_base + "light",
+                                     status_topics_base + "door",
+                                     status_topics_base + "motion",
+                                     status_topics_base + "lock",
+                                     status_topics_base + "obstruction"]
+                    self._add_status_topics(dev, status_topics)
+            else:
+                LOGGER.error("Device type {} is not yet supported".format(dev["type"]))
+        LOGGER.info("Done adding nodes, connecting to MQTT broker...")
+        LOGGER.debug(f'DEVLIST: {self.devlist}')
+        return True
+
+    def start(self):
+        while self.valid_configuration is False:
+            LOGGER.info('Waiting on valid configuration')
+            time.sleep(5)
+        polyglot.updateProfile()
+        self.poly.setCustomParamsDoc()
+        self.mqttc = mqtt.Client()
+        self.mqttc.on_connect = self._on_connect
+        self.mqttc.on_disconnect = self._on_disconnect
+        self.mqttc.on_message = self._on_message
+        self.mqttc.is_connected = False
+        self.mqttc.username_pw_set(self.mqtt_user, self.mqtt_password)
+        try:
+            self.mqttc.connect(self.mqtt_server, self.mqtt_port, 10)
+            self.mqttc.loop_start()
+        except Exception as ex:
+            LOGGER.error("Error connecting to Poly MQTT broker {}".format(ex))
+            return False
+
+        LOGGER.info("Start")
+
+    def _add_status_topics(self, dev, status_topics: List[str]):
+        for status_topic in status_topics:
+            self.status_topics.append(status_topic)
+            self.status_topics_to_devices[status_topic] = Controller._format_device_address(dev)
+            # should be keyed to `id` instead of `status_topic`
+
+    def _on_connect(self, mqttc, userdata, flags, rc):
+        if rc == 0:
+            LOGGER.info("Poly MQTT Connected, subscribing...")
+            self.mqttc.is_connected = True
+            results = []
+            for stopic in self.status_topics:
+                results.append((stopic, tuple(self.mqttc.subscribe(stopic))))
+            for (topic, (result, mid)) in results:
+                if result == 0:
+                    LOGGER.info(
+                        "Subscribed to {} MID: {}, res: {}".format(topic, mid, result)
+                    )
+                else:
+                    LOGGER.error(
+                        "Failed to subscribe {} MID: {}, res: {}".format(
+                            topic, mid, result
+                        )
+                    )
+            for node in self.poly.getNodes():
+                if node != self.address:
+                    self.poly.getNode(node).query()
+        else:
+            LOGGER.error("Poly MQTT Connect failed")
+
+    def _on_disconnect(self, mqttc, userdata, rc):
+        self.mqttc.is_connected = False
+        if rc != 0:
+            LOGGER.warning("Poly MQTT disconnected, trying to re-connect")
+            try:
+                self.mqttc.reconnect()
+            except Exception as ex:
+                LOGGER.error("Error connecting to Poly MQTT broker {}".format(ex))
+                return False
+        else:
+            LOGGER.info("Poly MQTT graceful disconnection")
+
+    def _on_message(self, mqttc, userdata, message):
+        topic = message.topic
+        payload = message.payload.decode("utf-8")
+        LOGGER.debug("Received _on_message {} from {}".format(payload, topic))
+        try:
+            try:
+                data = json.loads(payload)
+                if 'StatusSNS' in data:
+                    data = data['StatusSNS']
+                if 'ANALOG' in data.keys():
+                    LOGGER.info('ANALOG Payload = {}, Topic = {}'.format(payload, topic))
+                    for sensor in data['ANALOG']:
+                        LOGGER.info(f'_OA: {sensor}')
+                        self.poly.getNode(self._get_device_address_from_sensor_id(topic, sensor)).updateInfo(
+                            payload, topic)
+                for sensor in [sensor for sensor in data.keys() if 'DS18B20' in sensor]:
+                    LOGGER.info(f'_ODS: {sensor}')
+                    self.poly.getNode(self._get_device_address_from_sensor_id(topic, sensor)).updateInfo(payload, topic)
+                for sensor in [sensor for sensor in data.keys() if 'AM2301' in sensor]:
+                    LOGGER.info(f'_OAM: {sensor}')
+                    self.poly.getNode(self._get_device_address_from_sensor_id(topic, sensor)).updateInfo(payload, topic)
+                for sensor in [sensor for sensor in data.keys() if 'BME280' in sensor]:
+                    LOGGER.info(f'_OBM: {sensor}')
+                    self.poly.getNode(self._get_device_address_from_sensor_id(topic, sensor)).updateInfo(payload, topic)
+                else:  # if it's anything else, process as usual
+                    LOGGER.info('Payload = {}, Topic = {}'.format(payload, topic))
+                    self.poly.getNode(self._dev_by_topic(topic)).updateInfo(payload, topic)
+            except json.decoder.JSONDecodeError:  # if it's not a JSON, process as usual
+                LOGGER.info('Payload = {}, Topic = {}'.format(payload, topic))
+                self.poly.getNode(self._dev_by_topic(topic)).updateInfo(payload, topic)
+        except Exception as ex:
+            LOGGER.error("Failed to process message {}".format(ex))
+
+    def _dev_by_topic(self, topic):
+        LOGGER.debug(f'STATUS TO DEVICES = {self.status_topics_to_devices.get(topic, None)}')
+        return self.status_topics_to_devices.get(topic, None)
+
+    def _get_device_address_from_sensor_id(self, topic, sensor_type):
+        LOGGER.debug(f'GDA1: {topic}  {sensor_type}')
+        LOGGER.debug(f'DLT: {self.devlist}')
+        self.node_id = None
+        for device in self.devlist:
+            LOGGER.debug(f'GDA2: {device}')
+            if 'sensor_id' in device:
+                if topic.rsplit('/')[1] in device['status_topic'] and sensor_type in device['sensor_id']:
+                    self.node_id = device['id'].lower().replace("_", "").replace("-", "_")[:14]
+                    LOGGER.debug(f'NODE_ID: {self.node_id}, {topic}, {sensor_type}')
+                    break
+        LOGGER.debug(f'NODE_ID2: {self.node_id}')
+        return self.node_id
+
+    @staticmethod
+    def _format_device_address(dev) -> str:
+        return dev["id"].lower().replace("_", "").replace("-", "_")[:14]
+
+    def mqtt_pub(self, topic, message):
+        self.mqttc.publish(topic, message, retain=False)
+
+    def stop(self):
+        if self.mqttc is not None:
+            self.mqttc.loop_stop()
+            self.mqttc.disconnect()
+        self.poly.stop()
+        LOGGER.info("MQTT is stopping")
+
+    def query(self, command=None):
+        for node in self.poly.getNodes().values():
+            node.reportDrivers()
+
+    def discover(self, command=None):
+        pass
+
+    id = "MQCTRL"
+    commands = {"DISCOVER": discover}
+    drivers = [{"driver": "ST", "value": 1, "uom": 2, "name": "NS Online"}]
+
+
+class MQSwitch(udi_interface.Node):
+    def __init__(self, polyglot, primary, address, name, device):
+        super().__init__(polyglot, primary, address, name)
+        self.controller = self.poly.getNode(self.primary)
+        self.cmd_topic = device["cmd_topic"]
+        self.on = False
+
+    def updateInfo(self, payload, topic: str):
+        if payload == "ON":
+            if not self.on:
+                self.reportCmd("DON")
+                self.on = True
+            self.setDriver("ST", 100)
+        elif payload == "OFF":
+            if self.on:
+                self.reportCmd("DOF")
+                self.on = False
+            self.setDriver("ST", 0)
+        else:
+            LOGGER.error("Invalid payload {}".format(payload))
+
+    def set_on(self, command):
+        self.on = True
+        self.controller.mqtt_pub(self.cmd_topic, "ON")
+
+    def set_off(self, command):
+        self.on = False
+        self.controller.mqtt_pub(self.cmd_topic, "OFF")
+
+    def query(self, command=None):
+        self.controller.mqtt_pub(self.cmd_topic, "")
+        self.reportDrivers()
+
+    drivers = [{"driver": "ST", "value": 0, "uom": 78, "name": "Power"}]
+
+    id = "MQSW"
+    hint = [4, 2, 0, 0]
+    commands = {"QUERY": query, "DON": set_on, "DOF": set_off}
+
+
+# Class for a single channel Dimmer. 
+# Currently, supports RJWF-02A
+class MQDimmer(udi_interface.Node):
+    def __init__(self, polyglot, primary, address, name, device):
+        super().__init__(polyglot, primary, address, name)
+        self.controller = self.poly.getNode(self.primary)
+        self.cmd_topic = device["cmd_topic"]
+        self.status_topic = device['status_topic']
+        self.dimmer = 0
+
+    def updateInfo(self, payload, topic: str):
+        power = ''
+        dimmer = ''
+        try:
+            data = json.loads(payload)
+            if 'Dimmer' in data:
+                dimmer = int(data['Dimmer'])
+            else:
+                dimmer = self.dimmer
+            if 'POWER' in data:
+                power = data['POWER']
+            LOGGER.info("Dimmer = {} , Power = {}".format(dimmer, power))
+        except Exception as ex:
+            LOGGER.error(f"Could not decode payload {payload}: {ex}")
+            return False
+        if power == 'ON' or (self.dimmer == 0 and dimmer > 0):
+            self.reportCmd("DON")
+            self.dimmer = dimmer
+            self.setDriver('ST', self.dimmer)
+        if power == 'OFF' or (self.dimmer > 0 and dimmer == 0):
+            self.reportCmd("DOF")
+            self.setDriver('ST', 0)
+
+    def set_on(self, command):
+        try:
+            if command.get('value') is not None:
+                self.dimmer = int(command.get('value'))
+        except Exception as ex:
+            LOGGER.error(f"Unexpected Dim-Value {ex}, turning to 10%")
+            self.dimmer = 10
+        if self.dimmer == 0:
+            self.dimmer = 10
+        self.setDriver('ST', self.dimmer)
+        self.controller.mqtt_pub(self.cmd_topic, self.dimmer)
+
+    def set_off(self, command):
+        self.controller.mqtt_pub(self.cmd_topic, 0)
+        self.setDriver('ST', self.dimmer)
+
+    def brighten(self, command):
+        if self.dimmer <= 90:
+            self.dimmer += 10
+        else:
+            self.dimmer = 100
+        self.controller.mqtt_pub(self.cmd_topic, self.dimmer)
+        self.setDriver('ST', self.dimmer)
+
+    def dim(self, command):
+        if self.dimmer >= 10:
+            self.dimmer -= 10
+        else:
+            self.dimmer = 0
+        self.controller.mqtt_pub(self.cmd_topic, self.dimmer)
+        self.setDriver('ST', self.dimmer)
+
+    def query(self, command=None):
+        query_topic = self.cmd_topic.rsplit('/', 1)[0] + '/State'
+        self.controller.mqtt_pub(query_topic, "")
+        LOGGER.info("STATUS_TOPIC = {}".format(self.status_topic))
+        self.reportDrivers()
+
+    drivers = [{'driver': 'ST', 'value': 0, 'uom': 51, 'name': 'Status'}]
+
+    id = "MQDIMMER"
+    hint = [1, 2, 9, 0]
+    commands = {"QUERY": query, "DON": set_on, "DOF": set_off, "BRT": brighten, "DIM": dim}
+
+
+class MQFan(udi_interface.Node):
+    def __init__(self, polyglot, primary, address, name, device):
+        super().__init__(polyglot, primary, address, name)
+        self.controller = self.poly.getNode(self.primary)
+        self.cmd_topic = device["cmd_topic"]
+        self.fan_speed = 0
+
+    def updateInfo(self, payload, topic: str):
+        try:
+            json_payload = json.loads(payload)
+            fan_speed = int(json_payload['FanSpeed'])
+        except Exception as ex:
+            LOGGER.error(f"Could not decode payload {payload}: {ex}")
+        if 4 < fan_speed < 0:
+            LOGGER.error(f"Unexpected Fan Speed {fan_speed}")
+            return
+        if self.fan_speed == 0 and fan_speed > 0:
+            self.reportCmd("DON")
+        if self.fan_speed > 0 and fan_speed == 0:
+            self.reportCmd("DOF")
+        self.fan_speed = fan_speed
+        self.setDriver("ST", self.fan_speed)
+
+    def set_on(self, command):
+        try:
+            self.fan_speed = int(command.get('value'))
+        except Exception as ex:
+            LOGGER.info(f"Unexpected Fan Speed {ex}, assuming High")
+            self.fan_speed = 3
+        if 4 < self.fan_speed < 0:
+            LOGGER.error(f"Unexpected Fan Speed {self.fan_speed}, assuming High")
+            self.fan_speed = 3
+        self.setDriver("ST", self.fan_speed)
+        self.controller.mqtt_pub(self.cmd_topic, self.fan_speed)
+
+    def set_off(self, command):
+        self.fan_speed = 0
+        self.setDriver("ST", self.fan_speed)
+        self.controller.mqtt_pub(self.cmd_topic, self.fan_speed)
+
+    def speed_up(self, command):
+        self.controller.mqtt_pub(self.cmd_topic, "+")
+
+    def speed_down(self, command):
+        self.controller.mqtt_pub(self.cmd_topic, "-")
+
+    def query(self, command=None):
+        self.controller.mqtt_pub(self.cmd_topic, "")
+        self.reportDrivers()
+
+    drivers = [{"driver": "ST", "value": 0, "uom": 25}]
+
+    id = "MQFAN"
+    hint = [4, 2, 0, 0]
+    commands = {"QUERY": query, "DON": set_on, "DOF": set_off, "FDUP": speed_up, "FDDOWN": speed_down}
+
+
+class MQSensor(udi_interface.Node):
+    def __init__(self, polyglot, primary, address, name, device):
+        super().__init__(polyglot, primary, address, name)
+        self.controller = self.poly.getNode(self.primary)
+        self.cmd_topic = device["cmd_topic"]
+        self.on = False
+        self.motion = False
+
+    def updateInfo(self, payload, topic: str):
+        try:
+            data = json.loads(payload)
+        except Exception as ex:
+            LOGGER.error("Failed to parse MQTT Payload as Json: {} {}".format(ex, payload))
+            return False
+
+        # motion detector
+        if "motion" in data:
+            if data["motion"] == "standby":
+                self.setDriver("ST", 0)
+                if self.motion:
+                    self.motion = False
+                    self.reportCmd("DOF")
+            else:
+                self.setDriver("ST", 1)
+                if not self.motion:
+                    self.motion = True
+                    self.reportCmd("DON")
+        else:
+            self.setDriver("ST", 0)
+        # temperature
+        if "temperature" in data:
+            self.setDriver("CLITEMP", data["temperature"])
+        # heatIndex
+        if "heatIndex" in data:
+            self.setDriver("GPV", data["heatIndex"])
+        # humidity
+        if "humidity" in data:
+            self.setDriver("CLIHUM", data["humidity"])
+        # light detector reading
+        if "ldr" in data:
+            self.setDriver("LUMIN", data["ldr"])
+        # LED
+        if "state" in data:
+            # LED is present
+            if data["state"] == "ON":
+                self.setDriver("GV0", 100)
+            else:
+                self.setDriver("GV0", 0)
+            if "brightness" in data:
+                self.setDriver("GV1", data["brightness"])
+            if "color" in data:
+                if "r" in data["color"]:
+                    self.setDriver("GV2", data["color"]["r"])
+                if "g" in data["color"]:
+                    self.setDriver("GV3", data["color"]["g"])
+                if "b" in data["color"]:
+                    self.setDriver("GV4", data["color"]["b"])
+
+    def led_on(self, command):
+        self.controller.mqtt_pub(self.cmd_topic, json.dumps({"state": "ON"}))
+
+    def led_off(self, command):
+        self.controller.mqtt_pub(self.cmd_topic, json.dumps({"state": "OFF"}))
+
+    def led_set(self, command):
+        query = command.get("query")
+        red = self._check_limit(int(query.get("R.uom100")))
+        green = self._check_limit(int(query.get("G.uom100")))
+        blue = self._check_limit(int(query.get("B.uom100")))
+        brightness = self._check_limit(int(query.get("I.uom100")))
+        transition = int(query.get("D.uom58"))
+        flash = int(query.get("F.uom58"))
+        cmd = {
+            "state": "ON",
+            "brightness": brightness,
+            "color": {"r": red, "g": green, "b": blue},
+        }
+        if transition > 0:
+            cmd["transition"] = transition
+        if flash > 0:
+            cmd["flash"] = flash
+        self.controller.mqtt_pub(self.cmd_topic, json.dumps(cmd))
+
+    def _check_limit(self, value):
+        if value > 255:
+            return 255
+        elif value < 0:
+            return 0
+        else:
+            return value
+
+    def query(self, command=None):
+        self.reportDrivers()
+
+    drivers = [
+        {"driver": "ST", "value": 0, "uom": 2},
+        {"driver": "CLITEMP", "value": 0, "uom": 17},
+        {"driver": "GPV", "value": 0, "uom": 17},
+        {"driver": "CLIHUM", "value": 0, "uom": 22},
+        {"driver": "LUMIN", "value": 0, "uom": 36},
+        {"driver": "GV0", "value": 0, "uom": 78},
+        {"driver": "GV1", "value": 0, "uom": 100},
+        {"driver": "GV2", "value": 0, "uom": 100},
+        {"driver": "GV3", "value": 0, "uom": 100},
+        {"driver": "GV4", "value": 0, "uom": 100},
+    ]
+
+    id = "MQSENS"
+
+    commands = {"QUERY": query, "DON": led_on, "DOF": led_off, "SETLED": led_set}
+
+    # this is meant as a flag for if you have a sensor or condition on your IOT device
+    # which you want the device program rather than the ISY to flag
+    # FLAG-0 = OK
+    # FLAG-1 = NOK
+    # FLAG-2 = LO
+    # FLAG-3 = HI
+    # FLAG-4 = ERR
+    # FLAG-5 = IN
+    # FLAG-6 = OUT
+    # FLAG-7 = UP
+    # FLAG-8 = DOWN
+    # FLAG-9 = TRIGGER
+    # FLAG-10 = ON
+    # FLAG-11 = OFF
+    # FLAG-12 = ---
+    # payload is direct (like SW) not JSON encoded (like SENSOR)
+    # example device: liquid float {OK, LO, HI}
+    # example condition: IOT devices sensor connections {OK, NOK, ERR(OR)}
+
+
+class MQFlag(udi_interface.Node):
+    def __init__(self, polyglot, primary, address, name, device):
+        super().__init__(polyglot, primary, address, name)
+        self.controller = self.poly.getNode(self.primary)
+        self.cmd_topic = device["cmd_topic"]
+
+    def updateInfo(self, payload, topic: str):
+        if payload == "OK":
+            self.setDriver("ST", 0)
+        elif payload == "NOK":
+            self.setDriver("ST", 1)
+        elif payload == "LO":
+            self.setDriver("ST", 2)
+        elif payload == "HI":
+            self.setDriver("ST", 3)
+        elif payload == "IN":
+            self.setDriver("ST", 5)
+        elif payload == "OUT":
+            self.setDriver("ST", 6)
+        elif payload == "UP":
+            self.setDriver("ST", 7)
+        elif payload == "DOWN":
+            self.setDriver("ST", 8)
+        elif payload == "TRIGGER":
+            self.setDriver("ST", 9)
+        elif payload == "ON":
+            self.setDriver("ST", 10)
+        elif payload == "OFF":
+            self.setDriver("ST", 11)
+        elif payload == "---":
+            self.setDriver("ST", 12)
+        else:
+            LOGGER.error("Invalid payload {}".format(payload))
+            payload = "ERR"
+            self.setDriver("ST", 4)
+
+    def reset_send(self, command):
+        self.controller.mqtt_pub(self.cmd_topic, "RESET")
+
+    def query(self, command=None):
+        self.controller.mqtt_pub(self.cmd_topic, "")
+        self.reportDrivers()
+
+    drivers = [{"driver": "ST", "value": 0, "uom": 25}]
+
+    id = "MQFLAG"
+    commands = {"QUERY": query, "RESET": reset_send}
+
+
+# This class adds support for temperature/humidity/Dewpoint sensors.
+# It was originally developed with an AM2301
+class MQdht(udi_interface.Node):
+    def __init__(self, polyglot, primary, address, name, device):
+        super().__init__(polyglot, primary, address, name)
+        self.controller = self.poly.getNode(self.primary)
+        LOGGER.debug(f'DEVCLASS: {device} ')
+        self.cmd_topic = device["cmd_topic"]
+        if 'sensor_id' in device:
+            self.sensor_id = device['sensor_id']
+        else:
+            self.sensor_id = 'SINGLE_SENSOR'
+            device['sensor_id'] = self.sensor_id
+        LOGGER.debug(f'CMD_ID {self.sensor_id}, {self.cmd_topic}')
+        self.on = False
+
+    def updateInfo(self, payload, topic: str):
+        try:
+            data = json.loads(payload)
+        except Exception as ex:
+            LOGGER.error("Failed to parse MQTT Payload as Json: {} {}".format(ex, payload))
+            return False
+        LOGGER.debug(f'ZZZ {self.sensor_id}, {data} ')
+        if 'StatusSNS' in data:
+            data = data['StatusSNS']
+        if self.sensor_id in data:
+            self.setDriver("ST", 1)
+            # self.setDriver("ERR", 0)
+            self.setDriver("CLITEMP", data[self.sensor_id]["Temperature"])
+            self.setDriver("CLIHUM", data[self.sensor_id]["Humidity"])
+            self.setDriver("DEWPT", data[self.sensor_id]["DewPoint"])
+        else:
+            self.setDriver("ST", 0)
+            # self.setDriver("ERR", 1)
+
+    def query(self, command=None):
+        LOGGER.debug(f'QUERY: {self.sensor_id}')
+        query_topic = self.cmd_topic.rsplit('/', 1)[0] + '/Status'
+        LOGGER.debug(f'QT: {query_topic}')
+        self.controller.mqtt_pub(query_topic, " 10")
+        self.reportDrivers()
+
+    drivers = [
+        {"driver": "ST", "value": 0, "uom": 2, "name": "AM2301 ST"},
+        {"driver": "CLITEMP", "value": 0, "uom": 17, "name": "Temperature"},
+        {"driver": "CLIHUM", "value": 0, "uom": 22, "name": "Humidity"},
+        {"driver": "DEWPT", "value": 0, "uom": 17, "name": "Dew Point"},
+        # {"driver": "ERR", "value": 0, "uom": 2}
+    ]
+
+    id = "MQDHT"
+
+    commands = {"QUERY": query}
+
+
+# This class is an attempt to add support for temperature only sensors.
+# was made for DS18B20 waterproof
+class MQds(udi_interface.Node):
+    def __init__(self, polyglot, primary, address, name, device):
+        super().__init__(polyglot, primary, address, name)
+        self.controller = self.poly.getNode(self.primary)
+        LOGGER.debug(f'DEVCLASS: {device} ')
+        self.cmd_topic = device["cmd_topic"]
+        if 'sensor_id' in device:
+            self.sensor_id = device['sensor_id']
+        else:
+            self.sensor_id = 'SINGLE_SENSOR'
+            device['sensor_id'] = self.sensor_id
+        LOGGER.debug(f'CMD_ID {self.sensor_id}, {self.cmd_topic}')
+        self.on = False
+
+    def start(self):
+        pass
+
+    def updateInfo(self, payload, topic: str):
+        try:
+            data = json.loads(payload)
+        except Exception as ex:
+            LOGGER.error("Failed to parse MQTT Payload as Json: {} {}".format(ex, payload))
+            return False
+        LOGGER.debug(f'YYY {self.sensor_id}, {data} ')
+        if 'StatusSNS' in data:
+            data = data['StatusSNS']
+        if self.sensor_id in data:
+            self.setDriver("ST", 1)
+            self.setDriver("CLITEMP", data[self.sensor_id]["Temperature"])
+        else:
+            self.setDriver("ST", 0)
+            self.setDriver("GPV", 0)
+
+    def query(self, command=None):
+        LOGGER.debug(f'QUERY: {self.sensor_id}')
+        query_topic = self.cmd_topic.rsplit('/', 1)[0] + '/Status'
+        LOGGER.debug(f'QT: {query_topic}')
+        self.controller.mqtt_pub(query_topic, " 10")
+        self.reportDrivers()
+
+    drivers = [
+        {"driver": "ST", "value": 0, "uom": 2, "name": "DS18B20 ST"},
+        {"driver": "CLITEMP", "value": 0, "uom": 17, "name": "Temperature"},
+    ]
+
+    id = "MQDS"
+
+    commands = {"QUERY": query}
+
+
+# This class is an attempt to add support for temperature/humidity/pressure sensors.
+# Currently, supports the BME280.  Could be extended to accept others.
+class MQbme(udi_interface.Node):
+    def __init__(self, polyglot, primary, address, name, device):
+        super().__init__(polyglot, primary, address, name)
+        self.controller = self.poly.getNode(self.primary)
+        LOGGER.debug(f'DEVCLASS: {device} ')
+        self.cmd_topic = device["cmd_topic"]
+        if 'sensor_id' in device:
+            self.sensor_id = device['sensor_id']
+        else:
+            self.sensor_id = 'SINGLE_SENSOR'
+            device['sensor_id'] = self.sensor_id
+        LOGGER.debug(f'CMD_ID {self.sensor_id}, {self.cmd_topic}')
+        self.on = False
+
+    def updateInfo(self, payload, topic: str):
+        try:
+            data = json.loads(payload)
+        except Exception as ex:
+            LOGGER.error("Failed to parse MQTT Payload as Json: {} {}".format(ex, payload))
+            return False
+        LOGGER.debug(f'BBB {self.sensor_id}, {data} ')
+        if 'StatusSNS' in data:
+            data = data['StatusSNS']
+        if self.sensor_id in data:
+            self.setDriver("ST", 1)
+            self.setDriver("CLITEMP", data[self.sensor_id]["Temperature"])
+            self.setDriver("CLIHUM", data[self.sensor_id]["Humidity"])
+            self.setDriver("DEWPT", data[self.sensor_id]["DewPoint"])
+            # Converting to Hg, could do this in sonoff-Tasmota
+            # or just report the raw hPA (or convert to kPA).
+            press = format(
+                round(float(".02952998751") * float(data[self.sensor_id]["Pressure"]), 2)
+            )
+            self.setDriver("BARPRES", press)
+        else:
+            self.setDriver("ST", 0)
+
+    def query(self, command=None):
+        LOGGER.debug(f'QUERY: {self.sensor_id}')
+        query_topic = self.cmd_topic.rsplit('/', 1)[0] + '/Status'
+        LOGGER.debug(f'QT: {query_topic}')
+        self.controller.mqtt_pub(query_topic, " 10")
+        self.reportDrivers()
+
+    drivers = [
+        {"driver": "ST", "value": 0, "uom": 2, "name": "Status"},
+        {"driver": "CLITEMP", "value": 0, "uom": 17, "name": "Temperature"},
+        {"driver": "CLIHUM", "value": 0, "uom": 22, "name": "Humidity"},
+        {"driver": "DEWPT", "value": 0, "uom": 17, "name": "Dew Point"},
+        {"driver": "BARPRES", "value": 0, "uom": 23},
+    ]
+
+    id = "MQBME"
+
+    commands = {"QUERY": query}
+
+
+# This class is an attempt to add support for HC-SR04 Ultrasonic Sensor.
+# Returns distance in centimeters.
+class MQhcsr(udi_interface.Node):
+    def __init__(self, polyglot, primary, address, name, device):
+        super().__init__(polyglot, primary, address, name)
+        self.on = False
+
+    def updateInfo(self, payload, topic: str):
+        try:
+            data = json.loads(payload)
+        except Exception as ex:
+            LOGGER.error(
+                "Failed to parse MQTT Payload as Json: {} {}".format(ex, payload)
+            )
+            return False
+        if "SR04" in data:
+            self.setDriver("ST", 1)
+            self.setDriver("DISTANC", data["SR04"]["Distance"])
+        else:
+            self.setDriver("ST", 0)
+            self.setDriver("DISTANC", 0)
+
+    def query(self, command=None):
+        self.reportDrivers()
+
+    drivers = [
+        {"driver": "ST", "value": 0, "uom": 2},
+        {"driver": "DISTANC", "value": 0, "uom": 5},
+    ]
+
+    id = "MQHCSR"
+
+    commands = {"QUERY": query}
+
+
+# Adding support for the Shelly Flood class of devices. Notably, Shellies publish their statuses on multiple
+# single-value topics, rather than a single topic with a JSON object for the status. You will need to pass
+# an array for the status_topic value in the JSON definition; see the POLYGLOT_CONFIG.md for details.
+class ShellyFlood(udi_interface.Node):
+    def __init__(self, polyglot, primary, address, name, device):
+        super().__init__(polyglot, primary, address, name)
+        self.on = False
+        self.device = device
+
+    def start(self):
+        return True
+
+    def updateInfo(self, payload, topic: str):
+        LOGGER.debug(f"Attempting to handle message for Shelly on topic {topic} with payload {payload}")
+        topic_suffix = topic.split('/')[-1]
+        self.setDriver("ST", 1)
+        if topic_suffix == "temperature":
+            self.setDriver("CLITEMP", payload)
+        elif topic_suffix == "flood":
+            value = payload == "true"
+            self.setDriver("GV0", value)
+        elif topic_suffix == "battery":
+            self.setDriver("BATLVL", payload)
+        elif topic_suffix == "error":
+            self.setDriver("GPV", payload)
+        else:
+            LOGGER.warn(f"Unable to handle data for topic {topic}")
+
+    def query(self, command=None):
+        self.reportDrivers()
+
+    # UOMs of interest:
+    # 17 = degrees F (temp)
+    # 2 = boolean (flood)
+    # 51 = percent (battery)
+    # 56 = raw value from device (error)
+
+    # Driver controls of interest:
+    # BATLVL = battery level
+    # CLITEMP = current temperature
+    # GPV = general purpose value
+    # GV0 = custom control 0
+
+    drivers = [
+        {"driver": "ST", "value": 0, "uom": 2},
+        {"driver": "CLITEMP", "value": 0, "uom": 17},  # Temperature sensor
+        {"driver": "GV0", "value": 0, "uom": 2},  # flood or not
+        {"driver": "BATLVL", "value": 0, "uom": 51},  # battery level indicator
+        {"driver": "GPV", "value": 0, "uom": 56},  # error code
+    ]
+
+    id = "SHFLOOD"
+
+    commands = {"QUERY", query}
+
+
+# General purpose Analog input using ADC.
+class MQAnalog(udi_interface.Node):
+    def __init__(self, polyglot, primary, address, name, device):
+        super().__init__(polyglot, primary, address, name)
+        self.controller = self.poly.getNode(self.primary)
+        self.cmd_topic = device["cmd_topic"]
+        if 'sensor_id' in device:
+            self.sensor_id = device['sensor_id']
+        else:
+            self.sensor_id = 'SINGLE_SENSOR'
+            device['sensor_id'] = self.sensor_id
+        LOGGER.debug(f'CMD_ID {self.sensor_id}, {self.cmd_topic}')
+        self.on = False
+
+    def updateInfo(self, payload, topic: str):
+        try:
+            data = json.loads(payload)
+        except Exception as ex:
+            LOGGER.error("Failed to parse MQTT Payload as Json: {} {}".format(ex, payload))
+            return False
+        LOGGER.debug(f'XXX {self.sensor_id}, {data} ')
+        if 'StatusSNS' in data:
+            data = data['StatusSNS']
+        if "ANALOG" in data:
+            self.setDriver("ST", 1)
+            LOGGER.debug(f'sensor_id UpdateInfo: {self.sensor_id}')
+            if self.sensor_id is not 'SINGLE_SENSOR':
+                self.setDriver("GPV", data["ANALOG"][self.sensor_id])
+                LOGGER.info(f'M-analog {self.sensor_id}:  {data["ANALOG"][self.sensor_id]}')
+            else:
+                for key, value in data['ANALOG'].items():  # look for the ONLY reading inside 'ANALOG'
+                    LOGGER.info(f'single analog {key}: {value}')
+                    self.setDriver("GPV", value)
+        else:
+            LOGGER.debug(f'NOANALOG: {self.sensor_id}')
+            self.setDriver("ST", 0)
+            self.setDriver("GV0", 0)
+            self.setDriver("GV1", 0)
+            self.setDriver("GV2", 0)
+            self.setDriver("GV3", 0)
+
+    def query(self, command=None):
+        LOGGER.debug(f'QUERY: {self.sensor_id}')
+        query_topic = self.cmd_topic.rsplit('/', 1)[0] + '/Status'
+        LOGGER.debug(f'QT: {query_topic}')
+        self.controller.mqtt_pub(query_topic, " 10")
+        self.reportDrivers()
+
+    # GPV = "General Purpose Value"
+    # UOM:56 = "The raw value reported by device"
+    drivers = [
+        {"driver": "ST", "value": 0, "uom": 2, "name": "Analog ST"},
+        {"driver": "GV0", "value": 0, "uom": 56, "name": "Analog1"},
+        {"driver": "GV1", "value": 0, "uom": 56, "name": "Analog2"},
+        {"driver": "GV2", "value": 0, "uom": 56, "name": "Analog3"},
+        {"driver": "GV3", "value": 0, "uom": 56, "name": "Analog4"},
+    ]
+
+    id = "MQANAL"
+
+    commands = {"QUERY": query}
+
+
+# Reading the telemetry data for a Sonoff S31 (use the switch for control)
+class MQs31(udi_interface.Node):
+    def __init__(self, polyglot, primary, address, name, device):
+        super().__init__(polyglot, primary, address, name)
+        self.on = False
+
+    def updateInfo(self, payload, topic: str):
+        try:
+            data = json.loads(payload)
+        except Exception as ex:
+            LOGGER.error(
+                "Failed to parse MQTT Payload as Json: {} {}".format(ex, payload)
+            )
+            return False
+        if "ENERGY" in data:
+            self.setDriver("ST", 1)
+            self.setDriver("CC", data["ENERGY"]["Current"])
+            self.setDriver("CPW", data["ENERGY"]["Power"])
+            self.setDriver("CV", data["ENERGY"]["Voltage"])
+            self.setDriver("PF", data["ENERGY"]["Factor"])
+            self.setDriver("TPW", data["ENERGY"]["Total"])
+        else:
+            self.setDriver("ST", 0)
+
+    def query(self, command=None):
+        self.reportDrivers()
+
+    drivers = [
+        {"driver": "ST", "value": 0, "uom": 2},
+        {"driver": "CC", "value": 0, "uom": 1},
+        {"driver": "CPW", "value": 0, "uom": 73},
+        {"driver": "CV", "value": 0, "uom": 72},
+        {"driver": "PF", "value": 0, "uom": 53},
+        {"driver": "TPW", "value": 0, "uom": 33},
+    ]
+
+    id = "MQS31"
+
+    commands = {"QUERY": query}
+
+
+class MQraw(udi_interface.Node):
+    def __init__(self, polyglot, primary, address, name, device):
+        super().__init__(polyglot, primary, address, name)
+        self.cmd_topic = device["cmd_topic"]
+        self.on = False
+
+    def updateInfo(self, payload, topic: str):
+        try:
+            self.setDriver("ST", 1)
+            self.setDriver("GV1", int(payload))
+        except Exception as ex:
+            LOGGER.error("Failed to parse MQTT Payload: {} {}".format(ex, payload))
+
+    def query(self, command=None):
+        self.reportDrivers()
+
+    drivers = [
+        {"driver": "ST", "value": 0, "uom": 2},
+        {"driver": "GV1", "value": 0, "uom": 56},
+    ]
+
+    id = "MQR"
+    commands = {"QUERY": query}
+
+
+# Class for an RGBW strip powered through a microController running MQTT client
+# able to set colours and run different transition programs
+class MQRGBWstrip(udi_interface.Node):
+    def __init__(self, polyglot, primary, address, name, device):
+        super().__init__(polyglot, primary, address, name)
+        self.controller = self.poly.getNode(self.primary)
+        self.cmd_topic = device["cmd_topic"]
+        self.on = False
+        self.motion = False
+
+    def updateInfo(self, payload, topic: str):
+        try:
+            data = json.loads(payload)
+        except Exception as ex:
+            LOGGER.error(
+                "Failed to parse MQTT Payload as Json: {} {}".format(ex, payload)
+            )
+            return False
+
+        # LED
+        if "state" in data:
+            # LED is present
+            if data["state"] == "ON":
+                self.setDriver("GV0", 100)
+            else:
+                self.setDriver("GV0", 0)
+            if "br" in data:
+                self.setDriver("GV1", data["br"])
+            if "c" in data:
+                if "r" in data["c"]:
+                    self.setDriver("GV2", data["c"]["r"])
+                if "g" in data["c"]:
+                    self.setDriver("GV3", data["c"]["g"])
+                if "b" in data["c"]:
+                    self.setDriver("GV4", data["c"]["b"])
+                if "w" in data["c"]:
+                    self.setDriver("GV5", data["c"]["w"])
+            if "pgm" in data:
+                self.setDriver("GV6", data["pgm"])
+
+    def led_on(self, command):
+        self.controller.mqtt_pub(self.cmd_topic, json.dumps({"state": "ON"}))
+
+    def led_off(self, command):
+        self.controller.mqtt_pub(self.cmd_topic, json.dumps({"state": "OFF"}))
+
+    def rgbw_set(self, command):
+        query = command.get("query")
+        red = self._check_limit(int(query.get("STRIPR.uom100")))
+        green = self._check_limit(int(query.get("STRIPG.uom100")))
+        blue = self._check_limit(int(query.get("STRIPB.uom100")))
+        white = self._check_limit(int(query.get("STRIPW.uom100")))
+        brightness = self._check_limit(int(query.get("STRIPI.uom100")))
+        program = self._check_limit(int(query.get("STRIPP.uom100")))
+        cmd = {
+            "state": "ON",
+            "br": brightness,
+            "c": {"r": red, "g": green, "b": blue, "w": white},
+            "pgm": program,
+        }
+
+        self.controller.mqtt_pub(self.cmd_topic, json.dumps(cmd))
+
+    def _check_limit(self, value):
+        if value > 255:
+            return 255
+        elif value < 0:
+            return 0
+        else:
+            return value
+
+    def query(self, command=None):
+        self.reportDrivers()
+
+    drivers = [
+        {"driver": "ST", "value": 0, "uom": 2},
+        {"driver": "GV0", "value": 0, "uom": 78},
+        {"driver": "GV1", "value": 0, "uom": 100},
+        {"driver": "GV2", "value": 0, "uom": 100},
+        {"driver": "GV3", "value": 0, "uom": 100},
+        {"driver": "GV4", "value": 0, "uom": 100},
+        {"driver": "GV5", "value": 0, "uom": 100},
+        {"driver": "GV6", "value": 0, "uom": 100},
+    ]
+
+    id = "MQRGBW"
+
+    commands = {"QUERY": query, "DON": led_on, "DOF": led_off, "SETRGBW": rgbw_set}
+
+# Class for Ratgdo Garage door opener for MYQ replacement
+# Able to control door, light, lock and get status of same as well as motion, obstruction
+class MQratgdo(udi_interface.Node):
+    def __init__(self, polyglot, primary, address, name, device):
+        super().__init__(polyglot, primary, address, name)
+        self.controller = self.poly.getNode(self.primary)
+        self.cmd_topic = device["cmd_topic"] + "/command/"
+
+    def updateInfo(self, payload, topic: str):
+        topic_suffix = topic.split('/')[-1]
+        if topic_suffix == "availability":
+            value = int( payload == "online" )
+            self.setDriver("ST", value)
+        elif topic_suffix == "light":
+            value = int( payload == "on" )
+            self.setDriver("GV0", value)
+        elif topic_suffix == "door":
+            if payload == "open":
+                value = 1
+            elif payload == "opening":
+                value = 2
+            elif payload == "stopped":
+                value = 3
+            elif payload == "closing":
+                value = 4
+            else:
+                value = 0
+            self.setDriver("GV1", value)
+        elif topic_suffix == "motion":
+            value = int( payload == "detected" )
+            self.setDriver("GV2", value)
+        elif topic_suffix == "lock":
+            value = int( payload == "locked" )
+            self.setDriver("GV3", value)
+        elif topic_suffix == "obstruction":
+            value = int( payload == "obstructed" )
+            self.setDriver("GV4", value)
+        else:
+            LOGGER.warn(f"Unable to handle data for topic {topic}")
+
+    def lt_on(self, command):
+        self.controller.mqtt_pub(self.cmd_topic + "light", "on" )
+
+    def lt_off(self, command):
+        self.controller.mqtt_pub(self.cmd_topic + "light", "off" )
+
+    def dr_open(self, command):
+        self.controller.mqtt_pub(self.cmd_topic + "door", "open")
+
+    def dr_close(self, command):
+        self.controller.mqtt_pub(self.cmd_topic + "door", "close")
+
+    def dr_stop(self, command):
+        self.controller.mqtt_pub(self.cmd_topic + "door" , "stop")
+
+    def lk_lock(self, command):
+        self.controller.mqtt_pub(self.cmd_topic + "lock" , "lock")
+
+    def lk_unlock(self, command):
+        self.controller.mqtt_pub(self.cmd_topic + "lock" , "unlock")
+
+    def query(self, command=None):
+        self.reportDrivers()
+
+    drivers = [
+        {"driver": "ST", "value": 0, "uom": 2},
+        {"driver": "GV0", "value": 0, "uom": 2},
+        {"driver": "GV1", "value": 0, "uom": 25},
+        {"driver": "GV2", "value": 0, "uom": 2},
+        {"driver": "GV3", "value": 0, "uom": 2},
+        {"driver": "GV4", "value": 0, "uom": 2},
+    ]
+
+    id = "MQRATGDO"
+
+    commands = {"QUERY": query, "DON": lt_on, "DOF": lt_off, "OPEN" : dr_open, "CLOSE" : dr_close, "STOP" : dr_stop, "LOCK" : lk_lock, "UNLOCK" : lk_unlock}
+
+if __name__ == "__main__":
+    try:
+        polyglot = udi_interface.Interface([])
+        polyglot.start(VERSION)
+        Controller(polyglot, 'mqctrl', 'mqctrl', 'MQTT')
+        polyglot.runForever()
+    except (KeyboardInterrupt, SystemExit):
+        sys.exit(0)